/* Copyright 2009-2016 EPFL, Lausanne */

package leon
package frontends.scalac

import scala.reflect.internal.util._

import scala.language.implicitConversions

import purescala._
import Definitions.{
  ClassDef    => LeonClassDef,
  ModuleDef   => LeonModuleDef,
  ValDef      => LeonValDef,
  Import      => LeonImport,
  _
}

import Expressions.{Expr => LeonExpr, This => LeonThis, _}
import Types.{TypeTree => LeonType, _}
import Common._
import Extractors._
import Constructors._
import ExprOps.exists
import TypeOps.{exists => _, _}
import xlang.Expressions.{Block => _, _}
import xlang.ExprOps._
import xlang.Constructors.{block => leonBlock}

import leon.utils.{Position => LeonPosition, OffsetPosition => LeonOffsetPosition, RangePosition => LeonRangePosition, Bijection, DefinedPosition}

trait CodeExtraction extends ASTExtractors {
  self: LeonExtraction =>

  import global._
  import global.definitions._
  import StructuralExtractors._
  import ExpressionExtractors._
  import scala.collection.immutable.Set

  val reporter = self.ctx.reporter

  implicit def scalaPosToLeonPos(p: global.Position): LeonPosition = {
    if (p == NoPosition) {
      leon.utils.NoPosition
    } else if (p.isRange) {
      val start = p.focusStart
      val end   = p.focusEnd
      LeonRangePosition(start.line, start.column, start.point,
                        end.line, end.column, end.point,
                        p.source.file.file)
    } else {
      LeonOffsetPosition(p.line, p.column, p.point,
                         p.source.file.file)
    }
  }

  def leonPosToScalaPos(spos: global.Position, p: LeonPosition): global.Position = {
    (spos, p) match {
      case (NoPosition, _) =>
        NoPosition

      case (p, dp: DefinedPosition) =>
        new OffsetPosition(p.source, dp.focusBegin.point)

      case _ =>
        NoPosition

    }
  }

  /** An exception thrown when non-purescala compatible code is encountered. */
  sealed class ImpureCodeEncounteredException(pos: Position, msg: String, ot: Option[Tree]) extends Exception(msg) {
    def emit() {
      val debugInfo = if (ctx.findOptionOrDefault(GlobalOptions.optDebug) contains utils.DebugSectionTrees) {
        ot.map { t =>
          val strWr = new java.io.StringWriter()
          new global.TreePrinter(new java.io.PrintWriter(strWr)).printTree(t)
          " (Tree: "+strWr.toString+" ; Class: "+t.getClass+")"
        }.getOrElse("")
      } else {
        ""
      }

      if (ctx.findOptionOrDefault(ExtractionPhase.optStrictCompilation)) {
        reporter.error(pos, msg + debugInfo)
      } else {
        reporter.warning(pos, msg + debugInfo)
      }
    }
  }

  def outOfSubsetError(pos: Position, msg: String) = {
    throw new ImpureCodeEncounteredException(pos, msg, None)
  }

  def outOfSubsetError(t: Tree, msg: String) = {
    throw new ImpureCodeEncounteredException(t.pos, msg, Some(t))
  }

  // Simple case classes to capture the representation of units/modules after discovering them.
  case class ScalaUnit(
    name : String,
    pack : PackageRef,
    imports : List[Import],
    defs : List[Tree],
    isPrintable : Boolean
  )

  class Extraction(units: List[CompilationUnit]) {

    case class DefContext(tparams: Map[Symbol, TypeParameter] = Map(),
                          vars: Map[Symbol, () => LeonExpr] = Map(),
                          mutableVars: Map[Symbol, () => LeonExpr] = Map(),
                          isExtern: Boolean = false){

      def union(that: DefContext) = {
        copy(this.tparams ++ that.tparams,
             this.vars ++ that.vars,
             this.mutableVars ++ that.mutableVars,
             this.isExtern || that.isExtern)
      }

      def isVariable(s: Symbol) = (vars contains s) || (mutableVars contains s)

      def withNewVars(nvars: Traversable[(Symbol, () => LeonExpr)]) = {
        copy(vars = vars ++ nvars)
      }

      def withNewVar(nvar: (Symbol, () => LeonExpr)) = {
        copy(vars = vars + nvar)
      }

      def withNewMutableVar(nvar: (Symbol, () => LeonExpr)) = {
        copy(mutableVars = mutableVars + nvar)
      }

      def withNewMutableVars(nvars: Traversable[(Symbol, () => LeonExpr)]) = {
        copy(mutableVars = mutableVars ++ nvars)
      }
    }

    private var currentFunDef: FunDef = null

    // This one never fails, on error, it returns Untyped
    def leonType(tpt: Type)(implicit dctx: DefContext, pos: Position): LeonType = {
      try {
        extractType(tpt)
      } catch {
        case e: ImpureCodeEncounteredException =>
          e.emit()
          Untyped
      }
    }

    private def isIgnored(s: Symbol) = {
      (annotationsOf(s) contains "ignore")
    }

    private def isLibrary(u: CompilationUnit) = Build.libFiles contains u.source.file.absolute.path

    def extractProgram: Option[Program] = {
      try {
        val scalaUnits = units.map { u => u.body match {
          // package object
          case PackageDef(refTree, List(PackageDef(inner, body))) =>
            val name = extractPackageRef(inner).mkString("$")
            val pack = extractPackageRef(refTree) ++ extractPackageRef(inner)
            val imps = imports.getOrElse(refTree, Nil)

            ScalaUnit(name, pack, imps, body, !isLibrary(u))

          // normal package
          case pd@PackageDef(refTree, lst) =>
            val name = u.source.file.name.replaceFirst("[.][^.]+$", "")
            val pack = extractPackageRef(refTree)
            val imps = imports.getOrElse(refTree, Nil)

            ScalaUnit(name, pack, imps, lst, !isLibrary(u))

          case _ =>
            outOfSubsetError(u.body, "Unexpected Unit body")
        }}

        // Phase 1, we discover and define objects/classes/types
        for (unit <- scalaUnits) collectClassSymbols(unit.defs)

        // Phase 2, build scafolding program with empty bodies
        val leonUnits = scalaUnits.map { createLeonUnit }

        // Phase 3, define bodies of all functions/methods
        for (unit <- scalaUnits) fillLeonUnit(unit)

        val pgm0 = Program(leonUnits)

        // Phase 4, resolve imports
        val leonUnits1 = for ((sunit, lunit) <- scalaUnits zip leonUnits) yield {
          val imports = sunit.imports.flatMap(i => extractImport(i, lunit)(pgm0))
          lunit.copy(imports = imports)
        }

        val pgm1 = Program(leonUnits1)

        Some(pgm1)
      } catch {
        case icee: ImpureCodeEncounteredException =>
          icee.emit()
          None
      }
    }

    private def collectClassSymbols(defs: List[Tree]) {
      // We collect all defined classes
      for (t <- defs if !t.isEmpty) t match {
        case t if isIgnored(t.symbol) =>
          // ignore

        case ExAbstractClass(o2, sym, tmpl) =>
          seenClasses += sym -> ((Nil, tmpl))

        case ExCaseClass(o2, sym, args, tmpl) =>
          seenClasses += sym -> ((args, tmpl))

        case ExObjectDef(n, templ) =>
          for (t <- templ.body if !t.isEmpty) t match {
            case t if isIgnored(t.symbol) =>
              // ignore

            case ExAbstractClass(_, sym, tmpl) =>
              seenClasses += sym -> ((Nil, tmpl))

            case ExCaseClass(_, sym, args, tmpl) =>
              seenClasses += sym -> ((args, tmpl))

            case _ =>
          }

        case _ =>
      }
    }

    private def createLeonUnit(u: ScalaUnit): UnitDef = {
      val ScalaUnit(name, pack, _, defs, isPrintable) = u

      val leonDefs = defs flatMap {
        case t if isIgnored(t.symbol) =>
          // ignore
          None

        case t @ ExAbstractClass(o2, sym, _) =>
          Some(getClassDef(sym, t.pos))

        case t @ ExCaseClass(o2, sym, args, _) =>
          Some(getClassDef(sym, t.pos))

        case t @ ExObjectDef(n, templ) =>
          // Module
          val id = FreshIdentifier(n)
          val leonDefs = templ.body.flatMap {
            case t if isIgnored(t.symbol) =>
              // ignore
              None

            case ExAbstractClass(_, sym, _) =>
              Some(getClassDef(sym, t.pos))

            case ExCaseClass(_, sym, _, _) =>
              Some(getClassDef(sym, t.pos))

            // Functions
            case ExFunctionDef(sym, _, _, _, _) =>
              Some(defineFunDef(sym)(DefContext()))

            // Default value functions
            case ExDefaultValueFunction(sym, _, _, _ ,_ , _, _) =>
              val fd = defineFunDef(sym)(DefContext())
              fd.addFlag(IsSynthetic)

              Some(fd)

            // Lazy vals
            case ExLazyAccessorFunction(sym, _, _)  =>
              Some(defineFieldFunDef(sym, true)(DefContext()))

            // Normal vals
            case ExFieldDef(sym, _, _) =>
              Some(defineFieldFunDef(sym, false)(DefContext()))

            // var
            case ExMutableFieldDef(sym, _, _) =>
              Some(defineFieldFunDef(sym, false)(DefContext()))

            // All these are expected, but useless
            case ExCaseClassSyntheticJunk()
               | ExConstructorDef()
               | ExLazyFieldDef()
               | ExFieldAccessorFunction() =>
              None
            case d if (d.symbol.isImplicit && d.symbol.isSynthetic) =>
              None

            //vars are never accessed directly so we extract accessors and mutators and
            //ignore bare variables
            case d if d.symbol.isVar =>
              None

            // Everything else is unexpected
            case tree =>
              println(tree)
              outOfSubsetError(tree, "Don't know what to do with this. Not purescala?");
          }

          Some(LeonModuleDef(id, leonDefs, id.name == "package"))

        // Expected, but useless
        case ExCaseClassSyntheticJunk() | ExConstructorDef() => None
        case d if (d.symbol.isImplicit && d.symbol.isSynthetic) => None

        // Unexpected
        case tree =>
          println(tree)
          outOfSubsetError(tree, "Don't know what to do with this. Not purescala?");
      }

      // we only resolve imports once we have the full program
      UnitDef(FreshIdentifier(name), pack, Nil, leonDefs, isPrintable)
    }

    private def fillLeonUnit(u: ScalaUnit): Unit = {
      def extractClassMembers(sym: Symbol, tpl: Template): Unit = {
        for (t <- tpl.body if !t.isEmpty) {
          extractFunOrMethodBody(Some(sym), t)
        }

        classToInvariants.get(sym).foreach { bodies =>
          val cd = classesToClasses(sym)

          for (c <- (cd.ancestors.toSet ++ cd.root.knownDescendants + cd) if !c.methods.exists(_.isInvariant)) {
            val fd = new FunDef(invId, Seq.empty, Seq.empty, BooleanType)
            fd.addFlag(IsADTInvariant)
            fd.addFlags(c.flags.collect { case annot : purescala.Definitions.Annotation => annot })
            fd.fullBody = BooleanLiteral(true)
            c.registerMethod(fd)
          }

          val fd = cd.methods.find(_.isInvariant).get
          val ctparams = sym.tpe match {
            case TypeRef(_, _, tps) =>
              extractTypeParams(tps).map(_._1)
            case _ =>
              Nil
          }

          val tparamsMap = (ctparams zip cd.tparams.map(_.tp)).toMap
          val dctx = DefContext(tparamsMap)

          val body = andJoin(bodies.toSeq.filter(_ != EmptyTree).map {
            body => flattenBlocks(extractTreeOrNoTree(body)(dctx))
          })

          fd.fullBody = body
        }
      }

      for (t <- u.defs) t match {
        case t if isIgnored(t.symbol) =>
          // ignore

        case ExAbstractClass(_, sym, tpl) =>
          extractClassMembers(sym, tpl)

        case ExCaseClass(_, sym, _, tpl) =>
          extractClassMembers(sym, tpl)

        case ExObjectDef(n, templ) =>
          for (t <- templ.body if !t.isEmpty) t match {
            case t if isIgnored(t.symbol) =>
              // ignore
              None

            case ExAbstractClass(_, sym, tpl) =>
              extractClassMembers(sym, tpl)

            case ExCaseClass(_, sym, _, tpl) =>
              extractClassMembers(sym, tpl)

            case t =>
              extractFunOrMethodBody(None, t)
          }
        case _ =>
      }
    }

    private def getSelectChain(e: Tree): List[String] = {
      def rec(e: Tree): List[Name] = e match {
        case Select(q, name) => name :: rec(q)
        case Ident(name) => List(name)
        case EmptyTree => List()
        case _ =>
          ctx.reporter.internalError("getSelectChain: unexpected Tree:\n" + e.toString)
      }
      rec(e).reverseMap(_.toString)
    }

    private def extractPackageRef(refPath: RefTree): PackageRef = {
      (getSelectChain(refPath.qualifier) :+ refPath.name.toString).filter(_ != "<empty>")
    }

    private def extractImport(i: Import, current: UnitDef)(implicit pgm: Program): Seq[LeonImport] = {
      val Import(expr, sels) = i
      import DefOps._

      val prefix = getSelectChain(expr)

      val allSels = sels map { prefix :+ _.name.toString }

      // Make a different import for each selector at the end of the chain
      allSels flatMap { selectors =>
        assert(selectors.nonEmpty)
        val (thePath, isWild) = selectors.last match {
          case "_" => (selectors.dropRight(1), true)
          case _   => (selectors, false)
        }

        Some(LeonImport(thePath, isWild))
      }
    }

    private var seenClasses = Map[Symbol, (Seq[(Symbol, ValDef)], Template)]()
    private var classesToClasses  = Map[Symbol, LeonClassDef]()

    def oracleType(pos: Position, tpe: LeonType) = {
      classesToClasses.find {
        case (sym, cl) => sym.fullName.toString == "leon.lang.synthesis.Oracle"
      } match {
        case Some((_, cd)) =>
          cd.typed(List(tpe))
        case None =>
          outOfSubsetError(pos, "Could not find class Oracle")
      }
    }

    def libraryClass(pos: Position, className: String): LeonClassDef = {
      classesToClasses.find{ case (s, c) => s.fullName == className }.map(_._2).getOrElse {
        outOfSubsetError(pos, "Could not find class "+className)
      }
    }

    def libraryCaseClass(pos: Position, className: String): CaseClassDef = {
      libraryClass(pos, className) match {
        case ccd: CaseClassDef => ccd
        case _ =>
          outOfSubsetError(pos, "Class "+className+" is not a case class")
      }
    }

    private var paramsToDefaultValues = Map[Symbol,FunDef]()

    def getClassDef(sym: Symbol, pos: Position): LeonClassDef = {
      classesToClasses.get(sym) match {
        case Some(cd) => cd
        case None =>
          if (seenClasses contains sym) {
            val (args, tmpl) = seenClasses(sym)

            extractClassDef(sym, args, tmpl)
          } else {
            outOfSubsetError(pos, "Class "+sym.fullName+" not defined?")
          }
      }
    }
    
    /** For every argument that is lazy, transforms it to a lambda. */
    def defaultArgConvert(tfd: TypedFunDef, args: Seq[LeonExpr]): Seq[LeonExpr] = {
      val argsByName = (tfd.fd.params zip args).map(p => if (isLazy(p._1)) Lambda(Seq(), p._2) else p._2)
      argsByName
    }

    /** Returns the function associated to the symbol.
     *  In the case of varargs, if the function is not found
     *  and there are others with the same name in the same scope,
     *  finds an equivalent function and converts the argument.*/
    def getFunDef(sym: Symbol, pos: Position, allowFreeArgs: Boolean = true): (FunDef, (TypedFunDef, Seq[LeonExpr]) => Seq[LeonExpr]) = {
      defsToDefs.get(sym) match {
        case Some(fd) => (fd, defaultArgConvert)
        case None =>
           // Look for other functions accepting lists if they exist.
          val similarFunction =
            if(!allowFreeArgs) None
            else (defsToDefs.find{ case (s, fd) => fd.id.name == sym.nameString &&
              sym.owner == s.owner &&
              fd.params.length == 1 && (fd.paramIds(0).getType match {
                case AbstractClassType(ccd, tps) => ccd.id.name == "List"
                case _ => false
              })
            })
          similarFunction match {
            case Some((sym, fd)) =>
              val convertArgs = (tfd: TypedFunDef, elems: Seq[LeonExpr]) => {
                val allowedType = fd.paramIds.head.getType match {
                  case AbstractClassType(_, Seq(tpe)) => tfd.translated(tpe)
                }
                val cons = CaseClassType(libraryCaseClass(sym.pos, "leon.collection.Cons"), Seq(allowedType))
                val nil  = CaseClassType(libraryCaseClass(sym.pos, "leon.collection.Nil"),  Seq(allowedType))
                List(elems.foldRight(CaseClass(nil, Seq())) {
                  case (e, ls) => CaseClass(cons, Seq(e, ls))
                })
              }
              (fd, convertArgs)
            case None =>
              outOfSubsetError(pos, "Function "+sym.name+" not properly defined?")
          }
      }
    }

    private var isMethod = Set[Symbol]()
    private var ignoredMethods = Set[Symbol]()
    private var isMutator = Set[Symbol]()
    private var methodToClass = Map[FunDef, LeonClassDef]()
    private var classToInvariants = Map[Symbol, Set[Tree]]()

    /**
     * For the function in $defs with name $owner, find its parameter with index $index,
     * and registers $fd as the default value function for this parameter.
     */
    private def registerDefaultMethod(
      defs : List[Tree],
      matcher : PartialFunction[Tree,Symbol],
      index : Int,
      fd : FunDef
    )  {
      // Search tmpl to find the function that includes this parameter
      val paramOwner = defs.collectFirst(matcher).get

      // assumes single argument list
      if(paramOwner.paramss.length != 1) {
        outOfSubsetError(paramOwner.pos, "Multiple argument lists for a function are not allowed")
      }
      val theParam = paramOwner.paramss.head(index)
      paramsToDefaultValues += (theParam -> fd)
    }

    def extractClassDef(sym: Symbol, args: Seq[(Symbol, ValDef)], tmpl: Template): LeonClassDef = {

      //println(s"Extracting $sym")

      val id = FreshIdentifier(sym.name.toString).setPos(sym.pos)

      val tparamsMap = sym.tpe match {
        case TypeRef(_, _, tps) =>
          extractTypeParams(tps)
        case _ =>
          Nil
      }

      val parent = sym.tpe.parents.headOption match {
        case Some(TypeRef(_, parentSym, tps)) if seenClasses contains parentSym =>
          getClassDef(parentSym, sym.pos) match {
            case acd: AbstractClassDef =>
              val defCtx = DefContext(tparamsMap.toMap)
              val newTps = tps.map(extractType(_)(defCtx, sym.pos))
              val zip = (newTps zip tparamsMap.map(_._2))
              if (newTps.size != tparamsMap.size) {
                outOfSubsetError(sym.pos, "Child classes should have the same number of type parameters as their parent")
                None
              } else if (zip.exists {
                case (TypeParameter(_), _) => false
                case _ => true
              }) {
                outOfSubsetError(sym.pos, "Child class type params should have a simple mapping to parent params")
                None
              } else if (zip.exists {
                case (TypeParameter(id), ctp) => id.name != ctp.id.name
                case _ => false
              }) {
                outOfSubsetError(sym.pos, "Child type params should be identical to parent class's (e.g. C[T1,T2] extends P[T1,T2])")
                None
              } else {
                Some(acd.typed -> acd.tparams)
              }

            case cd =>
              outOfSubsetError(sym.pos, s"Class $id cannot extend ${cd.id}")
              None
          }

        case p =>
          None
      }

      val tparams = parent match {
        case Some((p, tparams)) => tparams
        case None => tparamsMap.map(t => TypeParameterDef(t._2))
      }

      val defCtx = DefContext((tparamsMap.map(_._1) zip tparams.map(_.tp)).toMap)

      // Extract class
      val cd = if (sym.isAbstractClass) {
        new AbstractClassDef(id, tparams, parent.map(_._1))
      } else  {
        new CaseClassDef(id, tparams, parent.map(_._1), sym.isModuleClass)
      }
      cd.setPos(sym.pos)
      //println(s"Registering $sym")
      classesToClasses += sym -> cd
      cd.addFlags(annotationsOf(sym).map { case (name, args) => ClassFlag.fromName(name, args) }.toSet)
      // extract more modifiers here if needed
      if(sym.isPrivate)
        cd.addFlag(IsPrivate)

      // Register parent
      parent.map(_._1).foreach(_.classDef.registerChild(cd))

      // Extract case class fields
      cd match {
        case ccd: CaseClassDef =>

          val fields = args.map { case (fsym, t) =>
            val tpe = leonType(t.tpt.tpe)(defCtx, fsym.pos)
            val id = cachedWithOverrides(fsym, Some(ccd), tpe)
            if (tpe != id.getType) println(tpe, id.getType)
            LeonValDef(id.setPos(t.pos)).setPos(t.pos).setIsVar(fsym.accessed.isVar)
          }

          //println(s"Fields of $sym")
          ccd.setFields(fields)

          // checks whether this type definition could lead to an infinite type
          def computeChains(tpe: LeonType): Map[TypeParameterDef, Set[LeonClassDef]] = {
            var seen: Set[LeonClassDef] = Set.empty
            var chains: Map[TypeParameterDef, Set[LeonClassDef]] = Map.empty

            def rec(tpe: LeonType): Set[LeonClassDef] = tpe match {
              case ct: ClassType =>
                val root = ct.classDef.root
                if (!seen(ct.classDef.root)) {
                  seen += ct.classDef.root
                  for (cct <- ct.root.knownCCDescendants;
                       (tp, tpe) <- cct.classDef.tparams zip cct.tps) {
                    val relevant = rec(tpe)
                    chains += tp -> (chains.getOrElse(tp, Set.empty) ++ relevant)
                    for (cd <- relevant; vd <- cd.fields) {
                      rec(vd.getType)
                    }
                  }
                }
                Set(root)

              case Types.NAryType(tpes, _) =>
                tpes.flatMap(rec).toSet
            }

            rec(tpe)
            chains
          }

          val chains = computeChains(ccd.typed)

          def check(tp: TypeParameterDef, seen: Set[LeonClassDef]): Unit = chains.get(tp) match {
            case Some(classDefs) =>
              if ((seen intersect classDefs).nonEmpty) {
                outOfSubsetError(sym.pos, "Infinite types are not allowed")
              } else {
                for (cd <- classDefs; tp <- cd.tparams) check(tp, seen + cd)
              }
            case None =>
          }

          for (tp <- ccd.tparams) check(tp, Set.empty)

        case _ =>
      }

      //println(s"Body of $sym")

      // We collect the methods and fields
      for (d <- tmpl.body) d match {
        case EmptyTree =>
          // ignore

        case t if isIgnored(t.symbol) =>
          // ignore
          d match {
            // Special case so that we can find methods with varargs.
            case ExFunctionDef(fsym, _, _, _, _) =>
              ignoredMethods += fsym
            case _ =>
          }

        // Normal methods
        case t @ ExFunctionDef(fsym, _, _, _, _) =>
          isMethod += fsym
          val fd = defineFunDef(fsym, Some(cd))(defCtx)

          methodToClass += fd -> cd

          cd.registerMethod(fd)

        case ExRequiredExpression(body) =>
          classToInvariants += sym -> (classToInvariants.getOrElse(sym, Set.empty) + body)

        // Default values for parameters
        case t@ ExDefaultValueFunction(fsym, _, _, _, owner, index, _) =>
          isMethod += fsym
          val fd = defineFunDef(fsym)(defCtx)
          fd.addFlag(IsSynthetic)
          methodToClass += fd -> cd

          cd.registerMethod(fd)
          val matcher: PartialFunction[Tree, Symbol] = {
            case ExFunctionDef(ownerSym, _ ,_ ,_, _) if ownerSym.name.toString == owner => ownerSym
          }
          registerDefaultMethod(tmpl.body, matcher, index, fd )

        // Lazy fields
        case t @ ExLazyAccessorFunction(fsym, _, _)  =>
          isMethod += fsym
          val fd = defineFieldFunDef(fsym, true, Some(cd))(defCtx)
          methodToClass += fd -> cd

          cd.registerMethod(fd)

        // normal fields
        case t @ ExFieldDef(fsym, _, _) =>
          //println(fsym + "matched as ExFieldDef")
          // we will be using the accessor method of this field everywhere
          isMethod += fsym
          val fd = defineFieldFunDef(fsym, false, Some(cd))(defCtx)
          methodToClass += fd -> cd

          cd.registerMethod(fd)

        case t @ ExMutableFieldDef(fsym, _, _) =>
          //println(fsym + "matched as ExMutableFieldDef")
          // we will be using the accessor method of this field everywhere
          //isMethod += fsym
          //val fd = defineFieldFunDef(fsym, false, Some(cd))(defCtx)
          //methodToClass += fd -> cd

          //cd.registerMethod(fd)

        case t@ ExMutatorAccessorFunction(fsym, _, _, _, _) =>
          //println("FOUND mutator: " + t)
          //println("accessed: " + fsym.accessed)
          isMutator += fsym
          //val fd = defineFunDef(fsym, Some(cd))(defCtx)

          //methodToClass += fd -> cd

          //cd.registerMethod(fd)

        case other =>

      }

      //println(s"End body $sym")

      cd
    }

    // Returns the parent's method Identifier if sym overrides a symbol, otherwise a fresh Identifier

    private val funOrFieldSymsToIds = new Bijection[Symbol, Identifier]

    private def cachedWithOverrides(sym: Symbol, within: Option[LeonClassDef], tpe: LeonType = Untyped) = {

      val topOfHierarchy = sym.overrideChain.last

      funOrFieldSymsToIds.cachedB(topOfHierarchy){
        FreshIdentifier(sym.name.toString.trim, tpe) //trim because sometimes Scala names end with a trailing space, looks nicer without the space
      }
    }

    private val invId = FreshIdentifier("inv", BooleanType)

    private var isLazy = Set[LeonValDef]()

    private var defsToDefs = Map[Symbol, FunDef]()

    private def defineFunDef(sym: Symbol, within: Option[LeonClassDef] = None)(implicit dctx: DefContext): FunDef = {
      // Type params of the function itself
      val tparams = extractTypeParams(sym.typeParams.map(_.tpe))

      val nctx = dctx.copy(tparams = dctx.tparams ++ tparams.toMap)

      val newParams = sym.info.paramss.flatten.map{ sym =>
        val ptpe = leonType(sym.tpe)(nctx, sym.pos)
        val tpe = if (sym.isByNameParam) FunctionType(Seq(), ptpe) else ptpe
        val newID = FreshIdentifier(sym.name.toString, tpe).setPos(sym.pos)
        val vd = LeonValDef(newID).setPos(sym.pos)

        if (sym.isByNameParam) {
          isLazy += vd
        }

        vd
      }

      val tparamsDef = tparams.map(t => TypeParameterDef(t._2))

      val returnType = leonType(sym.info.finalResultType)(nctx, sym.pos)

      // @mk: We type the identifiers of methods during code extraction because
      // a possible implementing/overriding field will use this same Identifier
      val idType = {
        val argTypes = newParams map { _.getType }
        if (argTypes.nonEmpty) FunctionType(argTypes, returnType)
        else returnType
      }

      val id = cachedWithOverrides(sym, within, idType)

      val fd = new FunDef(id.setPos(sym.pos), tparamsDef, newParams, returnType)

      fd.setPos(sym.pos)

      fd.addFlags(annotationsOf(sym).map { case (name, args) => FunctionFlag.fromName(name, args) }.toSet)

      if (sym.isImplicit) {
        fd.addFlag(IsInlined)
      }
      if(sym.isPrivate)
        fd.addFlag(IsPrivate)
      // extract more modifiers here if needed

      defsToDefs += sym -> fd

      fd
    }

    private def defineFieldFunDef(sym : Symbol, isLazy : Boolean, within: Option[LeonClassDef] = None)(implicit dctx : DefContext) : FunDef = {

      val nctx = dctx.copy(tparams = dctx.tparams)

      val returnType = leonType(sym.info.finalResultType)(nctx, sym.pos)

      // @mk: We type the identifiers of methods during code extraction because
      // a possible implementing/overriding field will use this same Identifier
      val id = cachedWithOverrides(sym, within, returnType)
      val fd = new FunDef(id.setPos(sym.pos), Seq(), Seq(), returnType)

      fd.setPos(sym.pos)
      fd.addFlag(IsField(isLazy))

      fd.addFlags(annotationsOf(sym).map { case (name, args) => FunctionFlag.fromName(name, args) }.toSet)

      defsToDefs += sym -> fd

      fd
    }

    private def extractFunOrMethodBody(ocsym: Option[Symbol], t: Tree) {

      val ctparamsMap = ocsym match {
        case Some(csym) =>
          val cd = classesToClasses(csym)

          val ctparams = csym.tpe match {
            case TypeRef(_, _, tps) =>
              extractTypeParams(tps).map(_._1)
            case _ =>
              Nil
          }

          ctparams zip cd.tparams.map(_.tp)

        case None =>
          Map[Symbol, TypeParameter]()
      }

      t match {
        case t if isIgnored(t.symbol) =>
          //ignore

        case ExFunctionDef(sym, tparams, params, _, body) =>
          val fd = defsToDefs(sym)

          val tparamsMap = (tparams zip fd.tparams.map(_.tp)).toMap ++ ctparamsMap

          if(body != EmptyTree) {
            extractFunBody(fd, params, body)(DefContext(tparamsMap))
          }

        // Default value functions
        case ExDefaultValueFunction(sym, tparams, params, _, _, _, body) =>
          val fd = defsToDefs(sym)

          val tparamsMap = (tparams zip fd.tparams.map(_.tp)).toMap ++ ctparamsMap

          if(body != EmptyTree) {
            extractFunBody(fd, params, body)(DefContext(tparamsMap))
          }

        // Lazy fields
        case t @ ExLazyAccessorFunction(sym, _, body) =>
          val fd = defsToDefs(sym)
          val tparamsMap = ctparamsMap

          if(body != EmptyTree) {
            extractFunBody(fd, Seq(), body)(DefContext(tparamsMap.toMap))
          }

        // normal fields
        case t @ ExFieldDef(sym, _, body) => // if !sym.isSynthetic && !sym.isAccessor =>
          val fd = defsToDefs(sym)
          val tparamsMap = ctparamsMap

          if(body != EmptyTree) {
            extractFunBody(fd, Seq(), body)(DefContext(tparamsMap.toMap))
          }

        case t @ ExMutableFieldDef(sym, _, body) => // if !sym.isSynthetic && !sym.isAccessor =>
          //val fd = defsToDefs(sym)
          //val tparamsMap = ctparamsMap

          //if(body != EmptyTree) {
          //  extractFunBody(fd, Seq(), body)(DefContext(tparamsMap.toMap))
          //}

        case ExMutatorAccessorFunction(sym, tparams, params, _, body) =>
          //val fd = defsToDefs(sym)

          //val tparamsMap = (tparams zip fd.tparams.map(_.tp)).toMap ++ ctparamsMap

          //val classSym = ocsym.get
          //val cd = classesToClasses(classSym).asInstanceOf[CaseClassDef]
          //val classVarDefs = seenClasses(classSym)._2
          //val mutableFields = classVarDefs.zip(cd.varFields).map(p => (p._1._1, () => p._2.toVariable))

          //val dctx = DefContext(tparamsMap)
          //val pctx = dctx.withNewMutableVars(mutableFields)

          //if(body != EmptyTree) {
          //  extractFunBody(fd, params, body)(pctx)
          //}

        case _ =>
      }
    }

    private def extractTypeParams(tps: Seq[Type]): Seq[(Symbol, TypeParameter)] = {
      tps.flatMap {
        case TypeRef(_, sym, Nil) =>
          Some(sym -> TypeParameter.fresh(sym.name.toString))
        case t =>
          outOfSubsetError(t.typeSymbol.pos, "Unhandled type for parameter: "+t)
          None
      }
    }

    //var objects2Objects = Map[Identifier, LeonModuleDef]()

    private def extractFunBody(funDef: FunDef, params: Seq[ValDef], body0 : Tree)(dctx: DefContext): FunDef = {
      currentFunDef = funDef

      // Find defining function for params with default value
      for ((s,vd) <- params zip funDef.params) {
        vd.defaultValue = paramsToDefaultValues.get(s.symbol)
      }

      val newVars = for ((s, vd) <- params zip funDef.params) yield s.symbol -> {
        if (s.symbol.isByNameParam) () => Application(Variable(vd.id), Seq())
        else () => Variable(vd.id)
      }

      val fctx = dctx.withNewVars(newVars).copy(isExtern = funDef.annotations("extern"))

      // If this is a lazy field definition, drop the assignment/ accessing
      val body =
        if (funDef.flags.contains(IsField(true))) { body0 match {
          case Block(List(Assign(_, realBody)),_ ) => realBody
          case _ => outOfSubsetError(body0, "Wrong form of lazy accessor")
        }} else body0

      val finalBody = try {
        flattenBlocks(extractTreeOrNoTree(body)(fctx))
      } catch {
        case e: ImpureCodeEncounteredException =>
          e.emit()
          //val pos = if (body0.pos == NoPosition) NoPosition else leonPosToScalaPos(body0.pos.source, funDef.getPos)
          if (ctx.findOptionOrDefault(ExtractionPhase.optStrictCompilation)) {
            reporter.error(funDef.getPos, "Function "+funDef.id.name+" could not be extracted. The function likely uses features not supported by Leon.")
          } else {
            reporter.warning(funDef.getPos, "Function "+funDef.id.name+" is not fully available to Leon.")
          }

          funDef.addFlag(IsAbstract)
          NoTree(funDef.returnType)
      }

      //if (fctx.isExtern && !exists(_.isInstanceOf[NoTree])(finalBody)) {
      //  reporter.warning(finalBody.getPos, "External function could be extracted as Leon tree: "+finalBody)
      //}

      funDef.fullBody = finalBody
      if(fctx.isExtern) { //extern never keeps the body, but we keep pre and post
        funDef.body = None
      }

      // Post-extraction sanity checks

      funDef.precondition.foreach { case e =>
        if(containsLetDef(e)) {
          reporter.warning(e.getPos, "Function precondition should not contain nested function definition, ignoring.")
          funDef.precondition = None
        }
      }

      funDef.postcondition.foreach { e =>
        if(containsLetDef(e)) {
          reporter.warning(e.getPos, "Function postcondition should not contain nested function definition, ignoring.")
          funDef.postcondition = None
        }
      }

      funDef
    }

    private def extractPattern(p: Tree, binder: Option[Identifier] = None)(implicit dctx: DefContext): (Pattern, DefContext) = p match {
      case b @ Bind(name, t @ Typed(pat, tpt)) =>
        val newID = FreshIdentifier(name.toString, extractType(tpt)).setPos(b.pos)
        val pctx = dctx.withNewVar(b.symbol -> (() => Variable(newID)))
        extractPattern(t, Some(newID))(pctx)

      case b @ Bind(name, pat) =>
        val newID = FreshIdentifier(name.toString, extractType(b)).setPos(b.pos)
        val pctx = dctx.withNewVar(b.symbol -> (() => Variable(newID)))
        extractPattern(pat, Some(newID))(pctx)

      case t @ Typed(Ident(nme.WILDCARD), tpt) =>
        extractType(tpt) match {
          case ct: ClassType =>
            (InstanceOfPattern(binder, ct).setPos(p.pos), dctx)

          case lt =>
            outOfSubsetError(tpt, "Invalid type "+tpt.tpe+" for .isInstanceOf")
        }

      case Ident(nme.WILDCARD) =>
        (WildcardPattern(binder).setPos(p.pos), dctx)

      case s @ Select(_, b) if s.tpe.typeSymbol.isCase =>
        // case Obj =>
        extractType(s) match {
          case ct: CaseClassType =>
            assert(ct.classDef.fields.isEmpty)
            (CaseClassPattern(binder, ct, Seq()).setPos(p.pos), dctx)
          case _ =>
            outOfSubsetError(s, "Invalid type "+s.tpe+" for .isInstanceOf")
        }

      case a @ Apply(fn, args) =>

        extractType(a) match {
          case ct: CaseClassType =>
            assert(args.size == ct.classDef.fields.size)
            val (subPatterns, subDctx) = args.map(extractPattern(_)).unzip

            val nctx = subDctx.foldLeft(dctx)(_ union _)

            (CaseClassPattern(binder, ct, subPatterns).setPos(p.pos), nctx)
          case TupleType(argsTpes) =>
            val (subPatterns, subDctx) = args.map(extractPattern(_)).unzip

            val nctx = subDctx.foldLeft(dctx)(_ union _)

            (TuplePattern(binder, subPatterns).setPos(p.pos), nctx)
          case _ =>
            outOfSubsetError(a, "Invalid type "+a.tpe+" for .isInstanceOf")
        }

      case ExBigIntPattern(n: Literal) =>
        val lit = InfiniteIntegerLiteral(BigInt(n.value.stringValue))
        (LiteralPattern(binder, lit), dctx)

      case ExInt32Literal(i)   => (LiteralPattern(binder, IntLiteral(i)),     dctx)
      case ExBooleanLiteral(b) => (LiteralPattern(binder, BooleanLiteral(b)), dctx)
      case ExUnitLiteral()     => (LiteralPattern(binder, UnitLiteral()),     dctx)
      case ExStringLiteral(s)  => (LiteralPattern(binder, StringLiteral(s)),  dctx)

      case up@ExUnapplyPattern(s, args) =>
        implicit val p: Position = NoPosition
        val (fd, _) = getFunDef(s, up.pos, allowFreeArgs=false)
        val (sub, ctx) = args.map (extractPattern(_)).unzip
        val unapplyMethod = defsToDefs(s)
        val formalTypes = tupleTypeWrap(
          unapplyMethod.params.map { _.getType } ++
          unapplyMethod.returnType.asInstanceOf[ClassType].tps
        )
        val realTypes = tupleTypeWrap(Seq(
          extractType(up.tpe),
          tupleTypeWrap(args map { tr => extractType(tr.tpe)})
        ))
        val newTps = canBeSupertypeOf(formalTypes, realTypes) match {
          case Some(tmap) =>
            fd.tparams map { tpd => tmap.getOrElse(tpd.tp, tpd.tp) }
          case None =>
            //println(realTypes, formalTypes)
            reporter.fatalError("Could not instantiate type of unapply method")
        }

        (UnapplyPattern(binder, fd.typed(newTps), sub).setPos(up.pos), ctx.foldLeft(dctx)(_ union _))

      case _ =>
        outOfSubsetError(p, "Unsupported pattern: "+p.getClass)
    }

    private def extractMatchCase(cd: CaseDef)(implicit dctx: DefContext): MatchCase = {
      val (recPattern, ndctx) = extractPattern(cd.pat)
      val recBody             = extractTree(cd.body)(ndctx)

      if(cd.guard == EmptyTree) {
        SimpleCase(recPattern, recBody).setPos(cd.pos)
      } else {
        val recGuard = extractTree(cd.guard)(ndctx)

        if(isXLang(recGuard)) {
          outOfSubsetError(cd.guard.pos, "Guard expression must be pure")
        }

        GuardedCase(recPattern, recGuard, recBody).setPos(cd.pos)
      }
    }

    private def extractTreeOrNoTree(tr: Tree)(implicit dctx: DefContext): LeonExpr = {
      try {
        extractTree(tr)
      } catch {
        case e: ImpureCodeEncounteredException =>
          if (dctx.isExtern) {
            NoTree(extractType(tr)).setPos(tr.pos)
          } else {
            throw e
          }
      }
    }

    private def extractTree(tr: Tree)(implicit dctx: DefContext): LeonExpr = {
      val (current, tmpRest) = tr match {
        case Block(Block(e :: es1, l1) :: es2, l2) =>
          (e, Some(Block(es1 ++ Seq(l1) ++ es2, l2)))
        case Block(e :: Nil, last) =>
          (e, Some(last))
        case Block(e :: es, last) =>
          (e, Some(Block(es, last)))
        case Block(Nil, last) =>
          (last, None)
        case e =>
          (e, None)
      }

      var rest = tmpRest

      val res = current match {
        case ExEnsuredExpression(body, contract) =>
          val post = extractTree(contract)

          val b = extractTreeOrNoTree(body)

          val closure = post match {
            case IsTyped(_, BooleanType) =>
              val resId = FreshIdentifier("res", b.getType).setPos(post)
              Lambda(Seq(LeonValDef(resId)), post).setPos(post)
            case l: Lambda => l
            case other =>
              val resId = FreshIdentifier("res", b.getType).setPos(post)
              Lambda(Seq(LeonValDef(resId)), application(other, Seq(Variable(resId)))).setPos(post)
          }

          Ensuring(b, closure)

        case t @ ExHoldsWithProofExpression(body, ExMaybeBecauseExpressionWrapper(proof)) =>
          val resId = FreshIdentifier("holds", BooleanType).setPos(current.pos)
          val p = extractTreeOrNoTree(proof)
          val post = Lambda(Seq(LeonValDef(resId)), And(Seq(p, Variable(resId)))).setPos(current.pos)
          val b = extractTreeOrNoTree(body)
          Ensuring(b, post)
          
        case t @ ExHoldsExpression(body) =>
          val resId = FreshIdentifier("holds", BooleanType).setPos(current.pos)
          val post = Lambda(Seq(LeonValDef(resId)), Variable(resId)).setPos(current.pos)

          val b = extractTreeOrNoTree(body)

          Ensuring(b, post)
          
        // If the because statement encompasses a holds statement
        case t @ ExBecauseExpression(ExHoldsExpression(body), proof) =>
          val resId = FreshIdentifier("holds", BooleanType).setPos(current.pos)
          val p = extractTreeOrNoTree(proof)
          val post = Lambda(Seq(LeonValDef(resId)), And(Seq(p, Variable(resId)))).setPos(current.pos)
          val b = extractTreeOrNoTree(body)
          Ensuring(b, post)
          
        case t @ ExComputesExpression(body, expected) =>
          val b = extractTreeOrNoTree(body).setPos(body.pos)
          val expected_expr = extractTreeOrNoTree(expected).setPos(expected.pos)

          val resId = FreshIdentifier("res", b.getType).setPos(current.pos)
          val post = Lambda(Seq(LeonValDef(resId)), Equals(Variable(resId), expected_expr)).setPos(current.pos)

          Ensuring(b, post)

        case t @ ExByExampleExpression(input, output) =>
          val input_expr  =  extractTreeOrNoTree(input).setPos(input.pos)
          val output_expr  =  extractTreeOrNoTree(output).setPos(output.pos)
          Passes(input_expr, output_expr, MatchCase(WildcardPattern(None), Some(BooleanLiteral(false)), NoTree(output_expr.getType))::Nil)

        case t @ ExAskExpression(input, output) =>
          val input_expr  =  extractTreeOrNoTree(input).setPos(input.pos)
          val output_expr = extractTreeOrNoTree(output).setPos(output.pos)

          val resId = FreshIdentifier("res", output_expr.getType).setPos(current.pos)
          val post = Lambda(Seq(LeonValDef(resId)),
              Passes(input_expr, Variable(resId), MatchCase(WildcardPattern(None), Some(BooleanLiteral(false)), NoTree(output_expr.getType))::Nil)).setPos(current.pos)

          Ensuring(output_expr, post)

<<<<<<< HEAD
=======
        case t @ ExBigLengthExpression(input) =>
          val input_expr  =  extractTreeOrNoTree(input).setPos(input.pos)
          StringBigLength(input_expr)
        case t @ ExBigSubstringExpression(input, start) =>
          val input_expr  =  extractTreeOrNoTree(input).setPos(input.pos)
          val start_expr = extractTreeOrNoTree(start).setPos(start.pos)
          val s = FreshIdentifier("s", StringType)
          let(s, input_expr, 
            BigSubString(Variable(s), start_expr, StringBigLength(Variable(s)))
          )
          
        case t @ ExBigSubstring2Expression(input, start, end) =>
          val input_expr  =  extractTreeOrNoTree(input).setPos(input.pos)
          val start_expr = extractTreeOrNoTree(start).setPos(start.pos)
          val end_expr = extractTreeOrNoTree(end).setPos(end.pos)
          BigSubString(input_expr, start_expr, end_expr)

>>>>>>> d48cbb93
        case ExAssertExpression(contract, oerr) =>
          val const = extractTree(contract)
          val b     = rest.map(extractTreeOrNoTree).getOrElse(UnitLiteral())

          rest = None

          Assert(const, oerr, b)

        case ExRequiredExpression(contract) =>
          val pre = extractTree(contract)

          val b = rest.map(extractTreeOrNoTree).getOrElse(UnitLiteral())

          rest = None

          Require(pre, b)

        case ExPasses(in, out, cases) =>
          val ine = extractTree(in)
          val oute = extractTree(out)
          val rc = cases.map(extractMatchCase)

          // @mk: FIXME: this whole sanity checking is very dodgy at best.
          val ines = unwrapTuple(ine, ine.isInstanceOf[Tuple]) // @mk We untuple all tuples
          ines foreach {
            case v @ Variable(_) if currentFunDef.params.map{ _.toVariable } contains v =>
            case LeonThis(_) =>
            case other => ctx.reporter.fatalError(other.getPos, "Only i/o variables are allowed in i/o examples")
          }
          oute match {
            case Variable(_) => // FIXME: this is not strict enough, we need the bound variable of enclosing Ensuring
            case other => ctx.reporter.fatalError(other.getPos, "Only i/o variables are allowed in i/o examples")
          }
          passes(ine, oute, rc)

        case ExArrayLiteral(tpe, args) =>
          finiteArray(args.map(extractTree), None, extractType(tpe)(dctx, current.pos))

        case ExCaseObject(sym) =>
          getClassDef(sym, current.pos) match {
            case ccd: CaseClassDef =>
              CaseClass(CaseClassType(ccd, Seq()), Seq())
            case _ =>
              outOfSubsetError(current, "Unknown case object "+sym.name)
          }

        case ExTuple(tpes, exprs) =>
          val tupleExprs = exprs.map(e => extractTree(e))
          Tuple(tupleExprs)

        case ex@ExOldExpression(t) if dctx.isVariable(t.symbol) =>
          val sym = t.symbol
          dctx.vars.get(sym).orElse(dctx.mutableVars.get(sym)) match {
            case Some(builder) =>
              val Variable(id) = builder()
              Old(id).setPos(ex.pos)
            case None =>
              outOfSubsetError(current, "old can only be used with variables")
          }
        case ex@ExOldExpression(t: This) =>
          extractType(t) match {
            case ct: ClassType =>
              OldThis(ct)
            case _ =>
              outOfSubsetError(t, "Invalid usage of `this`")
          }

        //TODO: could have a case to extract Old of CaseClassSelector and map them to Selectors of OldThis.
        case ex@ExOldExpression(t) =>
          outOfSubsetError(t, "Invalid usage of `old` with expression: " + t + ". Only works with variables and `this` keyword")


        case ExErrorExpression(str, tpt) =>
          Error(extractType(tpt), str)

        case ExTupleExtract(tuple, index) =>
          val tupleExpr = extractTree(tuple)

          tupleExpr.getType match {
            case TupleType(tpes) if tpes.size >= index =>
              tupleSelect(tupleExpr, index, true)

            case _ =>
              outOfSubsetError(current, "Invalid tuple access")
          }

        case ExValDef(vs, tpt, bdy) =>
          val binderTpe = extractType(tpt)
          val newID = FreshIdentifier(vs.name.toString, binderTpe)
          val valTree = extractTree(bdy)

          val restTree = rest match {
            case Some(rst) =>
              val nctx = dctx.withNewVar(vs -> (() => Variable(newID)))
              extractTree(rst)(nctx)
            case None =>
              UnitLiteral()
          }

          rest = None
          Let(newID, valTree, restTree)

        case d @ ExFunctionDef(sym, tparams, params, ret, b) =>
          val fd = defineFunDef(sym)

          val tparamsMap = (tparams zip fd.tparams.map(_.tp)).toMap

          fd.addFlags(annotationsOf(d.symbol).map { case (name, args) => FunctionFlag.fromName(name, args) }.toSet)

          val newDctx = dctx.copy(tparams = dctx.tparams ++ tparamsMap)

          val restTree = rest match {
            case Some(rst) => extractTree(rst)
            case None => UnitLiteral()
          }
          rest = None

          val oldCurrentFunDef = currentFunDef

          val funDefWithBody = extractFunBody(fd, params, b)(newDctx)

          currentFunDef = oldCurrentFunDef

          val (other_fds, block) = restTree match {
            case LetDef(fds, block) =>
              (fds, block)
            case _ =>
              (Nil, restTree)
          }
          letDef(funDefWithBody +: other_fds, block)

        // FIXME case ExDefaultValueFunction

        /**
         * XLang Extractors
         */

        case ExVarDef(vs, tpt, bdy) => {
          val binderTpe = extractType(tpt)
          val newID = FreshIdentifier(vs.name.toString, binderTpe)
          val valTree = extractTree(bdy)

          val restTree = rest match {
            case Some(rst) => {
              val nv = vs -> (() => Variable(newID))
              val nctx = dctx.withNewVar(nv).withNewMutableVar(nv)
              extractTree(rst)(nctx)
            }
            case None => UnitLiteral()
          }

          rest = None

          LetVar(newID, valTree, restTree)
        }

        case a@ExAssign(sym, rhs) => {
          dctx.mutableVars.get(sym) match {
          case Some(fun) =>
            val Variable(id) = fun()
            val rhsTree = extractTree(rhs)
            Assignment(id, rhsTree)

          case None =>
            outOfSubsetError(a, "Undeclared variable.")
        }}

        case wh @ ExWhile(cond, body) =>
          val condTree = extractTree(cond)
          val bodyTree = extractTree(body)
          While(condTree, bodyTree)

        case wh @ ExWhileWithInvariant(cond, body, inv) =>
          val condTree = extractTree(cond)
          val bodyTree = extractTree(body)
          val invTree = extractTree(inv)

          val w = While(condTree, bodyTree)
          w.invariant = Some(invTree)
          w

        case epsi @ ExEpsilonExpression(tpt, varSym, predBody) =>
          val pstpe = extractType(tpt)
          val nctx = dctx.withNewVar(varSym -> (() => EpsilonVariable(epsi.pos, pstpe)))
          val c1 = extractTree(predBody)(nctx)
          if(containsEpsilon(c1)) {
            outOfSubsetError(epsi, "Usage of nested epsilon is not allowed")
          }
          Epsilon(c1, pstpe)

        case update @ ExUpdate(lhs, index, newValue) =>
          val lhsRec = extractTree(lhs)
          val indexRec = extractTree(index)
          val newValueRec = extractTree(newValue)
          ArrayUpdate(lhsRec, indexRec, newValueRec)

        case ExBigIntLiteral(n: Literal) =>
          InfiniteIntegerLiteral(BigInt(n.value.stringValue))

        case ExBigIntLiteral(n) => outOfSubsetError(tr, "Non-literal BigInt constructor")

        case ExIntToBigInt(tree) =>
          val rec = extractTree(tree)
          rec match {
            case IntLiteral(n) =>
              InfiniteIntegerLiteral(BigInt(n))
            case _ =>
              outOfSubsetError(tr, "Conversion from Int to BigInt")
          }

        case ExRealLiteral(n, d) =>
          val rn = extractTree(n)
          val rd = extractTree(d)
          (rn, rd) match {
            case (InfiniteIntegerLiteral(n), InfiniteIntegerLiteral(d)) =>
              FractionalLiteral(n, d)
            case _ =>
              outOfSubsetError(tr, "Real not build from literals")
          }
        case ExRealIntLiteral(n) =>
          val rn = extractTree(n)
          rn match {
            case InfiniteIntegerLiteral(n) =>
              FractionalLiteral(n, 1)
            case _ =>
              outOfSubsetError(tr, "Real not build from literals")
          }

        case ExInt32Literal(v) =>
          IntLiteral(v)

        case ExBooleanLiteral(v) =>
          BooleanLiteral(v)

        case ExUnitLiteral() =>
          UnitLiteral()

        case ExLocally(body) =>
          extractTree(body)

        case ExTyped(e, _) =>
          // TODO: refine type here?
          extractTree(e)

        case ex @ ExIdentifier(sym, tpt) if dctx.isVariable(sym) || defsToDefs.contains(sym) =>
          dctx.vars.get(sym).orElse(dctx.mutableVars.get(sym)) match {
            case Some(builder) =>
              builder().setPos(ex.pos)
            case None =>
              // Maybe it is a function
              defsToDefs.get(sym) match {
                case Some(fd) =>
                  FunctionInvocation(fd.typed, Seq()).setPos(sym.pos)
                case None =>
                  outOfSubsetError(tr, "Unidentified variable " + sym + " " + sym.id + ".")
              }
          }

        case hole @ ExHoleExpression(tpt, exprs) =>
          Hole(extractType(tpt), exprs.map(extractTree))

        case ops @ ExWithOracleExpression(oracles, body) =>
          val newOracles = oracles map { case (tpt, sym) =>
            val aTpe  = extractType(tpt)
            val oTpe  = oracleType(ops.pos, aTpe)
            val newID = FreshIdentifier(sym.name.toString, oTpe)
            newID
          }

          val newVars = (oracles zip newOracles).map {
            case ((_, sym), id) =>
              sym -> (() => Variable(id))
          }

          val cBody = extractTree(body)(dctx.withNewVars(newVars))

          WithOracle(newOracles, cBody)

        case chs @ ExChooseExpression(body) =>
          val cBody = extractTree(body)
          Choose(cBody)

        case l @ ExLambdaExpression(args, body) =>
          val vds = args map { vd =>
            val aTpe = extractType(vd.tpt)
            val newID = FreshIdentifier(vd.symbol.name.toString, aTpe)
            LeonValDef(newID)
          }

          val newVars = (args zip vds).map { case (vd, lvd) =>
            vd.symbol -> (() => lvd.toVariable)
          }

          val exBody = extractTree(body)(dctx.withNewVars(newVars))

          Lambda(vds, exBody)

        case ExForallExpression(args, body) =>
          val vds = args map { case (tpt, sym) =>
            val aTpe = extractType(tpt)
            val newID = FreshIdentifier(sym.name.toString, aTpe)
            LeonValDef(newID)
          }

          val newVars = (args zip vds).map { case ((_, sym), lvd) =>
            sym -> (() => lvd.toVariable)
          }

          val exBody = extractTree(body)(dctx.withNewVars(newVars))

          Forall(vds, exBody)

        case ExFiniteMap(tptFrom, tptTo, args) =>
          FiniteMap(args.map {
            case ExTuple(tpes, Seq(key, value)) =>
              (extractTree(key), extractTree(value))
            case tree =>
              val ex = extractTree(tree)
              (TupleSelect(ex, 1), TupleSelect(ex, 2))
          }.toMap, extractType(tptFrom), extractType(tptTo))

        case ExFiniteSet(tpt, args) =>
          FiniteSet(args.map(extractTree).toSet, extractType(tpt))

        case ExFiniteBag(tpt, args) =>
          FiniteBag(args.map {
            case ExTuple(tpes, Seq(key, value)) =>
              (extractTree(key), extractTree(value))
            case tree =>
              val ex = extractTree(tree)
              (TupleSelect(ex, 1), TupleSelect(ex, 2))
          }.toMap, extractType(tpt))

        case ExCaseClassConstruction(tpt, args) =>
          extractType(tpt) match {
            case cct: CaseClassType =>
              CaseClass(cct, args.map(extractTree))

            case _ =>
              outOfSubsetError(tr, "Construction of a non-case class.")

          }

        case ExNot(e)        => Not(extractTree(e))
        case ExUMinus(e)     => UMinus(extractTree(e))
        case ExRealUMinus(e) => RealUMinus(extractTree(e))
        case ExBVUMinus(e)   => BVUMinus(extractTree(e))
        case ExBVNot(e)      => BVNot(extractTree(e))

        case ExNotEquals(l, r) =>
          val rl = extractTree(l)
          val rr = extractTree(r)

          (rl, rr) match {
            case (IsTyped(_, ArrayType(_)), IsTyped(_, ArrayType(_))) =>
              outOfSubsetError(tr, "Leon does not support array comparison")

            case (IsTyped(_, rt), IsTyped(_, lt)) if typesCompatible(lt, rt) =>
              Not(Equals(rl, rr))

            case (IntLiteral(v), IsTyped(_, IntegerType)) =>
              Not(Equals(InfiniteIntegerLiteral(v), rr))

            case (IsTyped(_, IntegerType), IntLiteral(v)) =>
              Not(Equals(rl, InfiniteIntegerLiteral(v)))

            case (IsTyped(_, rt), IsTyped(_, lt)) =>
              outOfSubsetError(tr, "Invalid comparison: (_: "+rt.asString+") != (_: "+lt.asString+")")
          }

        case ExEquals(l, r) =>
          val rl = extractTree(l)
          val rr = extractTree(r)

          (rl, rr) match {
            case (IsTyped(_, ArrayType(_)), IsTyped(_, ArrayType(_))) =>
              outOfSubsetError(tr, "Leon does not support array comparison")

            case (IsTyped(_, rt), IsTyped(_, lt)) if typesCompatible(lt, rt) =>
              Equals(rl, rr)

            case (IntLiteral(v), IsTyped(_, IntegerType)) =>
              Equals(InfiniteIntegerLiteral(v), rr)

            case (IsTyped(_, IntegerType), IntLiteral(v)) =>
              Equals(rl, InfiniteIntegerLiteral(v))

            case (IsTyped(_, rt), IsTyped(_, lt)) =>
              outOfSubsetError(tr, "Invalid comparison: (_: "+rt+") == (_: "+lt+")")
          }

        case ExArrayFill(baseType, length, defaultValue) =>
          val lengthRec = extractTree(length)
          val defaultValueRec = extractTree(defaultValue)
          NonemptyArray(Map(), Some(defaultValueRec, lengthRec))

        case ExIfThenElse(t1,t2,t3) =>
          val r1 = extractTree(t1)
          if(containsLetDef(r1)) {
            outOfSubsetError(t1, "Condition of if-then-else expression should not contain nested function definition")
          }
          val r2 = extractTree(t2)
          val r3 = extractTree(t3)
          val lub = leastUpperBound(r2.getType, r3.getType)
          lub match {
            case Some(lub) =>
              IfExpr(r1, r2, r3)

            case None =>
              outOfSubsetError(tr, "Both branches of ifthenelse have incompatible types ("+r2.getType.asString(ctx)+" and "+r3.getType.asString(ctx)+")")
          }

        case ExAsInstanceOf(expr, tt) =>
          val eRec = extractTree(expr)
          val checkType = extractType(tt)
          checkType match {
            case ct: ClassType =>
              AsInstanceOf(eRec, ct)
            case _ =>
              outOfSubsetError(tr, "asInstanceOf can only cast to class types")
          }

        case ExIsInstanceOf(tt, cc) =>
          val ccRec = extractTree(cc)
          val checkType = extractType(tt)
          checkType match {
            case ct: ClassType =>
              if(!ccRec.getType.isInstanceOf[ClassType]) {
                outOfSubsetError(tr, "isInstanceOf can only be used with a class")
              } else {
                val rootType: LeonClassDef  = ct.root.classDef
                val testedExprType = ccRec.getType.asInstanceOf[ClassType]
                val testedExprRootType: LeonClassDef = testedExprType.root.classDef

                if(rootType != testedExprRootType) {
                  outOfSubsetError(tr, "isInstanceOf can only be used with compatible classes")
                } else {
                  IsInstanceOf(ccRec, ct)
                }
              }
            case _ =>
              outOfSubsetError(tr, "isInstanceOf can only be used with a class")
          }

        case pm @ ExPatternMatching(sel, cses) =>
          val rs = extractTree(sel)
          val rc = cses.map(extractMatchCase)
          matchExpr(rs, rc)

        case t: This =>
          extractType(t) match {
            case ct: ClassType =>
              LeonThis(ct)
            case _ =>
              outOfSubsetError(t, "Invalid usage of `this`")
          }

        case aup @ ExArrayUpdated(ar, k, v) =>
          val rar = extractTree(ar)
          val rk = extractTree(k)
          val rv = extractTree(v)

          ArrayUpdated(rar, rk, rv)

        case l @ ExListLiteral(tpe, elems) =>
          val rtpe = extractType(tpe)
          val cons = CaseClassType(libraryCaseClass(l.pos, "leon.collection.Cons"), Seq(rtpe))
          val nil  = CaseClassType(libraryCaseClass(l.pos, "leon.collection.Nil"),  Seq(rtpe))

          elems.foldRight(CaseClass(nil, Seq())) {
            case (e, ls) => CaseClass(cons, Seq(extractTree(e), ls))
          }
          
        case chr @ ExCharLiteral(c) =>
          CharLiteral(c)

        case str @ ExStringLiteral(s) =>
          StringLiteral(s)

        case ExImplies(lhs, rhs) =>
          Implies(extractTree(lhs), extractTree(rhs)).setPos(current.pos)

        case c @ ExCall(rec, sym, tps, args) =>
          // The object on which it is called is null if the symbol sym is a valid function in the scope and not a method.
          val rrec = rec match {
            case t if (defsToDefs contains sym) && !isMethod(sym) && !isMutator(sym) =>
              null
            case _ =>
              extractTree(rec)
          }

          val rargs = args.map(extractTree)

          //println(s"symbol $sym with id ${sym.id}")
          //println(s"isMethod($sym) == ${isMethod(sym)}")

          (rrec, sym.name.decoded, rargs) match {
            case (null, _, args) =>
              val (fd, convertArgs) = getFunDef(sym, c.pos, allowFreeArgs=true)
              val newTps = tps.map(t => extractType(t))
              val tfd = fd.typed(newTps)
 
              FunctionInvocation(tfd, convertArgs(tfd, args))

            case (IsTyped(rec, ct: ClassType), methodName, args) if isMethod(sym) || ignoredMethods(sym) =>
              val (fd, convertArgs) = getFunDef(sym, c.pos)
              val cd = methodToClass(fd)

              val newTps = tps.map(t => extractType(t))
              val tfd = fd.typed(newTps)

              MethodInvocation(rec, cd, tfd, convertArgs(tfd, args))

            case (IsTyped(rec, ft: FunctionType), _, args) =>
              application(rec, args)

            case (IsTyped(rec, cct: CaseClassType), name, Nil) if cct.classDef.fields.exists(_.id.name == name) =>
              val fieldID = cct.classDef.fields.find(_.id.name == name).get.id

              caseClassSelector(cct, rec, fieldID)

            //mutable variables
            case (IsTyped(rec, cct: CaseClassType), name, List(e1)) if isMutator(sym) =>
              val id = cct.classDef.fields.find(_.id.name == name.dropRight(2)).get.id
              FieldAssignment(rec, id, e1)


            //String methods
            case (IsTyped(a1, StringType), "toString", List()) =>
              a1
            case (IsTyped(a1, WithStringconverter(converter)), "toString", List()) =>
              converter(a1)
            case (IsTyped(a1, StringType), "+", List(IsTyped(a2, StringType))) =>
              StringConcat(a1, a2)
            case (IsTyped(a1, StringType), "+", List(IsTyped(a2, WithStringconverter(converter)))) =>
              StringConcat(a1, converter(a2))
            case (IsTyped(a1, WithStringconverter(converter)), "+", List(IsTyped(a2, StringType))) =>
              StringConcat(converter(a1), a2)
            case (IsTyped(a1, StringType), "length", List()) =>
              StringLength(a1)
            case (IsTyped(a1, StringType), "substring", List(IsTyped(start, Int32Type))) =>
              val s = FreshIdentifier("s", StringType)
              let(s, a1,
              SubString(Variable(s), start, StringLength(Variable(s)))
              )
            case (IsTyped(a1, StringType), "substring", List(IsTyped(start, Int32Type), IsTyped(end, Int32Type))) =>
              SubString(a1, start, end)
            
            //BigInt methods
            case (IsTyped(a1, IntegerType), "+", List(IsTyped(a2, IntegerType))) =>
              Plus(a1, a2)
            case (IsTyped(a1, IntegerType), "-", List(IsTyped(a2, IntegerType))) =>
              Minus(a1, a2)
            case (IsTyped(a1, IntegerType), "*", List(IsTyped(a2, IntegerType))) =>
              Times(a1, a2)
            case (IsTyped(a1, IntegerType), "%", List(IsTyped(a2, IntegerType))) =>
              Remainder(a1, a2)
            case (IsTyped(a1, IntegerType), "mod", List(IsTyped(a2, IntegerType))) =>
              Modulo(a1, a2)
            case (IsTyped(a1, IntegerType), "/", List(IsTyped(a2, IntegerType))) =>
              Division(a1, a2)
            case (IsTyped(a1, IntegerType), ">", List(IsTyped(a2, IntegerType))) =>
              GreaterThan(a1, a2)
            case (IsTyped(a1, IntegerType), ">=", List(IsTyped(a2, IntegerType))) =>
              GreaterEquals(a1, a2)
            case (IsTyped(a1, IntegerType), "<", List(IsTyped(a2, IntegerType))) =>
              LessThan(a1, a2)
            case (IsTyped(a1, IntegerType), "<=", List(IsTyped(a2, IntegerType))) =>
              LessEquals(a1, a2)


            //Real methods
            case (IsTyped(a1, RealType), "+", List(IsTyped(a2, RealType))) =>
              RealPlus(a1, a2)
            case (IsTyped(a1, RealType), "-", List(IsTyped(a2, RealType))) =>
              RealMinus(a1, a2)
            case (IsTyped(a1, RealType), "*", List(IsTyped(a2, RealType))) =>
              RealTimes(a1, a2)
            case (IsTyped(a1, RealType), "/", List(IsTyped(a2, RealType))) =>
              RealDivision(a1, a2)
            case (IsTyped(a1, RealType), ">", List(IsTyped(a2, RealType))) =>
              GreaterThan(a1, a2)
            case (IsTyped(a1, RealType), ">=", List(IsTyped(a2, RealType))) =>
              GreaterEquals(a1, a2)
            case (IsTyped(a1, RealType), "<", List(IsTyped(a2, RealType))) =>
              LessThan(a1, a2)
            case (IsTyped(a1, RealType), "<=", List(IsTyped(a2, RealType))) =>
              LessEquals(a1, a2)


            // Int methods
            case (IsTyped(a1, Int32Type), "+", List(IsTyped(a2, Int32Type))) =>
              BVPlus(a1, a2)
            case (IsTyped(a1, Int32Type), "-", List(IsTyped(a2, Int32Type))) =>
              BVMinus(a1, a2)
            case (IsTyped(a1, Int32Type), "*", List(IsTyped(a2, Int32Type))) =>
              BVTimes(a1, a2)
            case (IsTyped(a1, Int32Type), "%", List(IsTyped(a2, Int32Type))) =>
              BVRemainder(a1, a2)
            case (IsTyped(a1, Int32Type), "/", List(IsTyped(a2, Int32Type))) =>
              BVDivision(a1, a2)

            case (IsTyped(a1, Int32Type), "|", List(IsTyped(a2, Int32Type))) =>
              BVOr(a1, a2)
            case (IsTyped(a1, Int32Type), "&", List(IsTyped(a2, Int32Type))) =>
              BVAnd(a1, a2)
            case (IsTyped(a1, Int32Type), "^", List(IsTyped(a2, Int32Type))) =>
              BVXOr(a1, a2)
            case (IsTyped(a1, Int32Type), "<<", List(IsTyped(a2, Int32Type))) =>
              BVShiftLeft(a1, a2)
            case (IsTyped(a1, Int32Type), ">>", List(IsTyped(a2, Int32Type))) =>
              BVAShiftRight(a1, a2)
            case (IsTyped(a1, Int32Type), ">>>", List(IsTyped(a2, Int32Type))) =>
              BVLShiftRight(a1, a2)

            case (IsTyped(a1, Int32Type), ">", List(IsTyped(a2, Int32Type))) =>
              GreaterThan(a1, a2)
            case (IsTyped(a1, Int32Type), ">=", List(IsTyped(a2, Int32Type))) =>
              GreaterEquals(a1, a2)
            case (IsTyped(a1, Int32Type), "<", List(IsTyped(a2, Int32Type))) =>
              LessThan(a1, a2)
            case (IsTyped(a1, Int32Type), "<=", List(IsTyped(a2, Int32Type))) =>
              LessEquals(a1, a2)


            // Boolean methods
            case (IsTyped(a1, BooleanType), "&&", List(IsTyped(a2, BooleanType))) =>
              and(a1, a2)

            case (IsTyped(a1, BooleanType), "||", List(IsTyped(a2, BooleanType))) =>
              or(a1, a2)


            // Set methods
            case (IsTyped(a1, SetType(b1)), "size", Nil) =>
              SetCardinality(a1)

            //case (IsTyped(a1, SetType(b1)), "min", Nil) =>
            //  SetMin(a1)

            //case (IsTyped(a1, SetType(b1)), "max", Nil) =>
            //  SetMax(a1)

            case (IsTyped(a1, SetType(b1)), "+", List(a2)) =>
              SetAdd(a1, a2)

            case (IsTyped(a1, SetType(b1)), "++", List(IsTyped(a2, SetType(b2))))  if b1 == b2 =>
              SetUnion(a1, a2)

            case (IsTyped(a1, SetType(b1)), "&", List(IsTyped(a2, SetType(b2)))) if b1 == b2 =>
              SetIntersection(a1, a2)

            case (IsTyped(a1, SetType(b1)), "subsetOf", List(IsTyped(a2, SetType(b2)))) if b1 == b2 =>
              SubsetOf(a1, a2)

            case (IsTyped(a1, SetType(b1)), "--", List(IsTyped(a2, SetType(b2)))) if b1 == b2 =>
              SetDifference(a1, a2)

            case (IsTyped(a1, SetType(b1)), "contains", List(a2)) =>
              ElementOfSet(a2, a1)

            case (IsTyped(a1, SetType(b1)), "isEmpty", List()) =>
              Equals(a1, FiniteSet(Set(), b1))


            // Bag methods
            case (IsTyped(a1, BagType(b1)), "+", List(a2)) =>
              BagAdd(a1, a2)

            case (IsTyped(a1, BagType(b1)), "++", List(IsTyped(a2, BagType(b2)))) if b1 == b2 =>
              BagUnion(a1, a2)

            case (IsTyped(a1, BagType(b1)), "&", List(IsTyped(a2, BagType(b2)))) if b1 == b2 =>
              BagIntersection(a1, a2)

            case (IsTyped(a1, BagType(b1)), "--", List(IsTyped(a2, BagType(b2)))) if b1 == b2 =>
              BagDifference(a1, a2)

            case (IsTyped(a1, BagType(b1)), "get", List(a2)) =>
              MultiplicityInBag(a2, a1)

            case (IsTyped(a1, BagType(b1)), "isEmpty", List()) =>
              Equals(a1, FiniteBag(Map(), b1))


            // Array methods
            case (IsTyped(a1, ArrayType(vt)), "apply", List(a2)) =>
              ArraySelect(a1, a2)

            case (IsTyped(a1, at: ArrayType), "length", Nil) =>
              ArrayLength(a1)

            case (IsTyped(a1, at: ArrayType), "updated", List(k, v)) =>
              ArrayUpdated(a1, k, v)

            case (IsTyped(a1, at: ArrayType), "clone", Nil) =>
              a1

            // Map methods
            case (IsTyped(a1, MapType(_, vt)), "apply", List(a2)) =>
              MapApply(a1, a2)

            case (IsTyped(a1, MapType(_, vt)), "get", List(a2)) =>
              val someClass = CaseClassType(libraryCaseClass(sym.pos, "leon.lang.Some"), Seq(vt))
              val noneClass = CaseClassType(libraryCaseClass(sym.pos, "leon.lang.None"), Seq(vt))

              IfExpr(MapIsDefinedAt(a1, a2).setPos(current.pos),
                CaseClass(someClass, Seq(MapApply(a1, a2).setPos(current.pos))).setPos(current.pos),
                CaseClass(noneClass, Seq()).setPos(current.pos))

            case (IsTyped(a1, MapType(_, vt)), "getOrElse", List(a2, a3)) =>
              IfExpr(MapIsDefinedAt(a1, a2).setPos(current.pos),
                MapApply(a1, a2).setPos(current.pos),
                a3)

            case (IsTyped(a1, mt: MapType), "isDefinedAt", List(a2)) =>
              MapIsDefinedAt(a1, a2)

            case (IsTyped(a1, mt: MapType), "contains", List(a2)) =>
              MapIsDefinedAt(a1, a2)

            case (IsTyped(a1, mt: MapType), "updated", List(k, v)) =>
              MapUnion(a1, FiniteMap(Map(k -> v), mt.from, mt.to))

            case (IsTyped(a1, mt: MapType), "+", List(k, v)) =>
              MapUnion(a1, FiniteMap(Map(k -> v), mt.from, mt.to))

            case (IsTyped(a1, mt: MapType), "+", List(IsTyped(kv, TupleType(List(_, _))))) =>
              kv match {
                case Tuple(List(k, v)) =>
                  MapUnion(a1, FiniteMap(Map(k -> v), mt.from, mt.to))
                case kv =>
                  MapUnion(a1, FiniteMap(Map(TupleSelect(kv, 1) -> TupleSelect(kv, 2)), mt.from, mt.to))
              }

            case (IsTyped(a1, mt1: MapType), "++", List(IsTyped(a2, mt2: MapType)))  if mt1 == mt2 =>
              MapUnion(a1, a2)

            // Char operations
            case (IsTyped(a1, CharType), ">", List(IsTyped(a2, CharType))) =>
              GreaterThan(a1, a2)

            case (IsTyped(a1, CharType), ">=", List(IsTyped(a2, CharType))) =>
              GreaterEquals(a1, a2)

            case (IsTyped(a1, CharType), "<", List(IsTyped(a2, CharType))) =>
              LessThan(a1, a2)

            case (IsTyped(a1, CharType), "<=", List(IsTyped(a2, CharType))) =>
              LessEquals(a1, a2)

            case (a1, name, a2) =>
              val typea1 = a1.getType
              val typea2 = a2.map(_.getType).mkString(",")
              val sa2 = a2.mkString(",")
              outOfSubsetError(tr, "Unknown call to " + name + s" on $a1 ($typea1) with arguments $sa2 of type $typea2")
          }

        // default behaviour is to complain :)
        case _ =>
          outOfSubsetError(tr, "Could not extract as PureScala (Scala tree of type "+tr.getClass+")")
      }

      res.setPos(current.pos)

      rest match {
        case Some(r) =>
          leonBlock(Seq(res, extractTree(r)))
        case None =>
          res
      }
    }

    private def extractType(t: Tree)(implicit dctx: DefContext): LeonType = {
      extractType(t.tpe)(dctx, t.pos)
    }

    private def extractType(tpt: Type)(implicit dctx: DefContext, pos: Position): LeonType = tpt match {
      case tpe if tpe == CharClass.tpe =>
        CharType

      case tpe if tpe == IntClass.tpe =>
        Int32Type

      case tpe if tpe == BooleanClass.tpe =>
        BooleanType

      case tpe if tpe == UnitClass.tpe =>
        UnitType

      case tpe if tpe == NothingClass.tpe =>
        Untyped

      case ct: ConstantType =>
        extractType(ct.value.tpe)

      case TypeRef(_, sym, _) if isBigIntSym(sym) =>
        IntegerType

      case TypeRef(_, sym, _) if isRealSym(sym) =>
        RealType

      case TypeRef(_, sym, _) if isStringSym(sym) =>
        StringType

      case TypeRef(_, sym, btt :: Nil) if isScalaSetSym(sym) =>
        outOfSubsetError(pos, "Scala's Set API is no longer extracted. Make sure you import leon.lang.Set that defines supported Set operations.")

      case TypeRef(_, sym, List(a,b)) if isScalaMapSym(sym) =>
        outOfSubsetError(pos, "Scala's Map API is no longer extracted. Make sure you import leon.lang.Map that defines supported Map operations.")

      case TypeRef(_, sym, btt :: Nil) if isSetSym(sym) =>
        SetType(extractType(btt))

      case TypeRef(_, sym, btt :: Nil) if isBagSym(sym) =>
        BagType(extractType(btt))

      case TypeRef(_, sym, List(ftt,ttt)) if isMapSym(sym) =>
        MapType(extractType(ftt), extractType(ttt))

      case TypeRef(_, sym, List(t1,t2)) if isTuple2(sym) =>
        TupleType(Seq(extractType(t1),extractType(t2)))

      case TypeRef(_, sym, List(t1,t2,t3)) if isTuple3(sym) =>
        TupleType(Seq(extractType(t1),extractType(t2),extractType(t3)))

      case TypeRef(_, sym, List(t1,t2,t3,t4)) if isTuple4(sym) =>
        TupleType(Seq(extractType(t1),extractType(t2),extractType(t3),extractType(t4)))

      case TypeRef(_, sym, List(t1,t2,t3,t4,t5)) if isTuple5(sym) =>
        TupleType(Seq(extractType(t1),extractType(t2),extractType(t3),extractType(t4),extractType(t5)))

      case TypeRef(_, sym, btt :: Nil) if isArrayClassSym(sym) =>
        ArrayType(extractType(btt))

<<<<<<< HEAD
=======
      // TODO: What about Function0?
>>>>>>> d48cbb93
      case TypeRef(_, sym, subs) if subs.size >= 1 && isFunction(sym, subs.size - 1) =>
        val from = subs.init
        val to   = subs.last
        FunctionType(from map extractType, extractType(to))

      case TypeRef(_, sym, tps) if isByNameSym(sym) =>
        extractType(tps.head)

      case tr @ TypeRef(_, sym, tps) =>
        val leontps = tps.map(extractType)

        if (sym.isAbstractType) {
          if(dctx.tparams contains sym) {
            dctx.tparams(sym)
          } else {
            outOfSubsetError(pos, "Unknown type parameter "+sym)
          }
        } else {
          getClassType(sym, leontps)
        }

      case tt: ThisType =>
        val cd = getClassDef(tt.sym, pos)
        cd.typed // Typed using own's type parameters

      case SingleType(_, sym) =>
        getClassType(sym.moduleClass, Nil)

      case RefinedType(parents, defs) if defs.isEmpty =>
        /**
         * For cases like if(a) e1 else e2 where
         *   e1 <: C1,
         *   e2 <: C2,
         *   with C1,C2 <: C
         *
         * Scala might infer a type for C such as: Product with Serializable with C
         * we generalize to the first known type, e.g. C.
         */
        parents.flatMap { ptpe =>
          try {
            Some(extractType(ptpe))
          } catch {
            case e: ImpureCodeEncounteredException =>
              None
        }}.headOption match {
          case Some(tpe) =>
            tpe

          case None =>
            outOfSubsetError(tpt.typeSymbol.pos, "Could not extract refined type as PureScala: "+tpt+" ("+tpt.getClass+")")
        }

      case AnnotatedType(_, tpe) => extractType(tpe)

      case _ =>
        if (tpt ne null) {
          outOfSubsetError(tpt.typeSymbol.pos, "Could not extract type as PureScala: "+tpt+" ("+tpt.getClass+")")
        } else {
          outOfSubsetError(NoPosition, "Tree with null-pointer as type found")
        }
    }

    private def getClassType(sym: Symbol, tps: List[LeonType])(implicit dctx: DefContext) = {
      if (seenClasses contains sym) {
        getClassDef(sym, NoPosition).typed(tps)
      } else {
        outOfSubsetError(NoPosition, "Unknown class "+sym.fullName)
      }
    }

  }

  def containsLetDef(expr: LeonExpr): Boolean = {
    exists {
      case (l: LetDef) => true
      case _ => false
    }(expr)
  }
}<|MERGE_RESOLUTION|>--- conflicted
+++ resolved
@@ -1217,8 +1217,6 @@
 
           Ensuring(output_expr, post)
 
-<<<<<<< HEAD
-=======
         case t @ ExBigLengthExpression(input) =>
           val input_expr  =  extractTreeOrNoTree(input).setPos(input.pos)
           StringBigLength(input_expr)
@@ -1236,7 +1234,6 @@
           val end_expr = extractTreeOrNoTree(end).setPos(end.pos)
           BigSubString(input_expr, start_expr, end_expr)
 
->>>>>>> d48cbb93
         case ExAssertExpression(contract, oerr) =>
           val const = extractTree(contract)
           val b     = rest.map(extractTreeOrNoTree).getOrElse(UnitLiteral())
@@ -2072,10 +2069,6 @@
       case TypeRef(_, sym, btt :: Nil) if isArrayClassSym(sym) =>
         ArrayType(extractType(btt))
 
-<<<<<<< HEAD
-=======
-      // TODO: What about Function0?
->>>>>>> d48cbb93
       case TypeRef(_, sym, subs) if subs.size >= 1 && isFunction(sym, subs.size - 1) =>
         val from = subs.init
         val to   = subs.last
