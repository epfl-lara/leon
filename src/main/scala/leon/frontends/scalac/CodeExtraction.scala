/* Copyright 2009-2015 EPFL, Lausanne */

package leon
package frontends.scalac

import scala.reflect.internal.util._

import scala.language.implicitConversions

import purescala._
import Definitions.{
  ClassDef    => LeonClassDef,
  ModuleDef   => LeonModuleDef,
  ValDef      => LeonValDef,
  Import      => LeonImport,
  _
}

import Expressions.{Expr => LeonExpr, This => LeonThis, _}
import Types.{TypeTree => LeonType, _}
import Common._
import Extractors._
import Constructors._
import ExprOps._
import TypeOps._
import xlang.Expressions.{Block => LeonBlock, _}
import xlang.ExprOps._

import leon.utils.{Position => LeonPosition, OffsetPosition => LeonOffsetPosition, RangePosition => LeonRangePosition, Bijection, DefinedPosition}

trait CodeExtraction extends ASTExtractors {
  self: LeonExtraction =>

  import global._
  import global.definitions._
  import StructuralExtractors._
  import ExpressionExtractors._
  import scala.collection.immutable.Set

  val reporter = self.ctx.reporter

  implicit def scalaPosToLeonPos(p: global.Position): LeonPosition = {
    if (p == NoPosition) {
      leon.utils.NoPosition
    } else if (p.isRange) {
      val start = p.focusStart
      val end   = p.focusEnd
      LeonRangePosition(start.line, start.column, start.point,
                        end.line, end.column, end.point,
                        p.source.file.file)
    } else {
      LeonOffsetPosition(p.line, p.column, p.point,
                         p.source.file.file)
    }
  }

  def leonPosToScalaPos(spos: global.Position, p: LeonPosition): global.Position = {
    (spos, p) match {
      case (NoPosition, _) =>
        NoPosition

      case (p, dp: DefinedPosition) =>
        new OffsetPosition(p.source, dp.focusBegin.point)

      case _ =>
        NoPosition

    }
  }

  /** An exception thrown when non-purescala compatible code is encountered. */
  sealed class ImpureCodeEncounteredException(pos: Position, msg: String, ot: Option[Tree]) extends Exception(msg) {
    def emit() {
      val debugInfo = if (ctx.findOptionOrDefault(SharedOptions.optDebug) contains utils.DebugSectionTrees) {
        ot.map { t =>
          val strWr = new java.io.StringWriter()
          new global.TreePrinter(new java.io.PrintWriter(strWr)).printTree(t)
          " (Tree: "+strWr.toString+" ; Class: "+t.getClass+")"
        }.getOrElse("")
      } else {
        ""
      }

      if (ctx.findOptionOrDefault(ExtractionPhase.optStrictCompilation)) {
        reporter.error(pos, msg + debugInfo)
      } else {
        reporter.warning(pos, msg + debugInfo)
      }
    }
  }

  def outOfSubsetError(pos: Position, msg: String) = {
    throw new ImpureCodeEncounteredException(pos, msg, None)
  }

  def outOfSubsetError(t: Tree, msg: String) = {
    throw new ImpureCodeEncounteredException(t.pos, msg, Some(t))
  }

  // Simple case classes to capture the representation of units/modules after discovering them.
  case class ScalaUnit(
    name : String,
    pack : PackageRef,
    imports : List[Import],
    defs : List[Tree],
    isPrintable : Boolean
  )

  class Extraction(units: List[CompilationUnit]) {

    case class DefContext(tparams: Map[Symbol, TypeParameter] = Map(),
                          vars: Map[Symbol, () => LeonExpr] = Map(),
                          mutableVars: Map[Symbol, () => LeonExpr] = Map(),
                          isExtern: Boolean = false){

      def union(that: DefContext) = {
        copy(this.tparams ++ that.tparams,
             this.vars ++ that.vars,
             this.mutableVars ++ that.mutableVars,
             this.isExtern || that.isExtern)
      }

      def isVariable(s: Symbol) = (vars contains s) || (mutableVars contains s)

      def withNewVars(nvars: Traversable[(Symbol, () => LeonExpr)]) = {
        copy(vars = vars ++ nvars)
      }

      def withNewVar(nvar: (Symbol, () => LeonExpr)) = {
        copy(vars = vars + nvar)
      }

      def withNewMutableVar(nvar: (Symbol, () => LeonExpr)) = {
        copy(mutableVars = mutableVars + nvar)
      }
    }

    private var currentFunDef: FunDef = null

    //This is a bit misleading, if an expr is not mapped then it has no owner, if it is mapped to None it means
    //that it can have any owner
    private var owners: Map[Identifier, Option[FunDef]] = Map()

    // This one never fails, on error, it returns Untyped
    def leonType(tpt: Type)(implicit dctx: DefContext, pos: Position): LeonType = {
      try {
        extractType(tpt)
      } catch {
        case e: ImpureCodeEncounteredException =>
          e.emit()
          Untyped
      }
    }

    private def isIgnored(s: Symbol) = {
      (annotationsOf(s) contains "ignore") || s.fullName.toString.endsWith(".main")
    }

    private def isLibrary(u: CompilationUnit) = Build.libFiles contains u.source.file.absolute.path

    def extractProgram: Option[Program] = {
      try {
        val scalaUnits = units.map { u => u.body match {
          // package object
          case PackageDef(refTree, List(PackageDef(inner, body))) =>
            val name = extractPackageRef(inner).mkString("$")
            val pack = extractPackageRef(refTree) ++ extractPackageRef(inner)
            val imps = imports.getOrElse(refTree, Nil)

            ScalaUnit(name, pack, imps, body, !isLibrary(u))

          // normal package
          case pd@PackageDef(refTree, lst) =>
            val name = u.source.file.name.replaceFirst("[.][^.]+$", "")
            val pack = extractPackageRef(refTree)
            val imps = imports.getOrElse(refTree, Nil)

            ScalaUnit(name, pack, imps, lst, !isLibrary(u))

          case _ =>
            outOfSubsetError(u.body, "Unexpected Unit body")
        }}

        // Phase 1, we discover and define objects/classes/types
        for (unit <- scalaUnits) collectClassSymbols(unit.defs)

        // Phase 2, build scafolding program with empty bodies
        val leonUnits = scalaUnits.map { createLeonUnit }

        // Phase 3, define bodies of all functions/methods
        for (unit <- scalaUnits) fillLeonUnit(unit)

        val pgm0 = Program(leonUnits)

        // Phase 4, resolve imports
        val leonUnits1 = for ((sunit, lunit) <- scalaUnits zip leonUnits) yield {
          val imports = sunit.imports.flatMap(i => extractImport(i, lunit)(pgm0))
          lunit.copy(imports = imports)
        }

        val pgm1 = Program(leonUnits1)

        Some(pgm1)
      } catch {
        case icee: ImpureCodeEncounteredException =>
          icee.emit()
          None
      }
    }

    private def collectClassSymbols(defs: List[Tree]) {
      // We collect all defined classes
      for (t <- defs if !t.isEmpty) t match {
        case t if isIgnored(t.symbol) =>
          // ignore

        case ExAbstractClass(o2, sym, tmpl) =>
          seenClasses += sym -> ((Nil, tmpl))

        case ExCaseClass(o2, sym, args, tmpl) =>
          seenClasses += sym -> ((args, tmpl))

        case ExObjectDef(n, templ) =>
          for (t <- templ.body if !t.isEmpty) t match {
            case t if isIgnored(t.symbol) =>
              // ignore

            case ExAbstractClass(_, sym, tmpl) =>
              seenClasses += sym -> ((Nil, tmpl))

            case ExCaseClass(_, sym, args, tmpl) =>
              seenClasses += sym -> ((args, tmpl))

            case _ =>
          }

        case _ =>
      }
    }

    private def createLeonUnit(u: ScalaUnit): UnitDef = {
      val ScalaUnit(name, pack, _, defs, isPrintable) = u

      val leonDefs = defs flatMap {
        case t if isIgnored(t.symbol) =>
          // ignore
          None

        case t @ ExAbstractClass(o2, sym, _) =>
          Some(getClassDef(sym, t.pos))

        case t @ ExCaseClass(o2, sym, args, _) =>
          Some(getClassDef(sym, t.pos))

        case t @ ExObjectDef(n, templ) =>
          // Module
          val id = FreshIdentifier(n)
          val leonDefs = templ.body.flatMap {
            case t if isIgnored(t.symbol) =>
              // ignore
              None

            case ExAbstractClass(_, sym, _) =>
              Some(getClassDef(sym, t.pos))

            case ExCaseClass(_, sym, _, _) =>
              Some(getClassDef(sym, t.pos))

            // Functions
            case ExFunctionDef(sym, _, _, _, _) =>
              Some(defineFunDef(sym)(DefContext()))

            // Default value functions
            case ExDefaultValueFunction(sym, _, _, _ ,_ , _, _) =>
              val fd = defineFunDef(sym)(DefContext())
              fd.addFlag(IsSynthetic)

              Some(fd)

            // Lazy vals
            case ExLazyAccessorFunction(sym, _, _)  =>
              Some(defineFieldFunDef(sym, true)(DefContext()))

            // Normal vals
            case ExFieldDef(sym, _, _) =>
              Some(defineFieldFunDef(sym, false)(DefContext()))

            // All these are expected, but useless
            case ExCaseClassSyntheticJunk()
               | ExConstructorDef()
               | ExLazyFieldDef()
               | ExFieldAccessorFunction() =>
              None
            case d if (d.symbol.isImplicit && d.symbol.isSynthetic) =>
              None

            // Everything else is unexpected
            case tree =>
              println(tree)
              outOfSubsetError(tree, "Don't know what to do with this. Not purescala?");
          }

          Some(LeonModuleDef(id, leonDefs, id.name == "package"))

        // Expected, but useless
        case ExCaseClassSyntheticJunk() | ExConstructorDef() => None
        case d if (d.symbol.isImplicit && d.symbol.isSynthetic) => None

        // Unexpected
        case tree =>
          println(tree)
          outOfSubsetError(tree, "Don't know what to do with this. Not purescala?");
      }

      // we only resolve imports once we have the full program
      UnitDef(FreshIdentifier(name), pack, Nil, leonDefs, isPrintable)
    }

    private def fillLeonUnit(u: ScalaUnit): Unit = {
      for (t <- u.defs) t match {
        case t if isIgnored(t.symbol) =>
          // ignore

        case ExAbstractClass(_, sym, tpl) =>
          for (t <- tpl.body if !t.isEmpty) {
            extractFunOrMethodBody(Some(sym), t)
          }

        case ExCaseClass(_, sym, _, tpl) =>
          for (t <- tpl.body if !t.isEmpty) {
            extractFunOrMethodBody(Some(sym), t)
          }

        case ExObjectDef(n, templ) =>
          for (t <- templ.body if !t.isEmpty) t match {
            case t if isIgnored(t.symbol) =>
              // ignore
              None

            case ExAbstractClass(_, sym, tpl) =>
              for (t <- tpl.body if !t.isEmpty) {
                extractFunOrMethodBody(Some(sym), t)
              }

            case ExCaseClass(_, sym, _, tpl) =>
              for (t <- tpl.body if !t.isEmpty) {
                extractFunOrMethodBody(Some(sym), t)
              }

            case t =>
              extractFunOrMethodBody(None, t)

          }
        case _ =>
      }
    }

    private def getSelectChain(e: Tree): List[String] = {
      def rec(e: Tree): List[Name] = e match {
        case Select(q, name) => name :: rec(q)
        case Ident(name) => List(name)
        case EmptyTree => List()
        case _ =>
          ctx.reporter.internalError("getSelectChain: unexpected Tree:\n" + e.toString)
      }
      rec(e).reverseMap(_.toString)
    }

    private def extractPackageRef(refPath: RefTree): PackageRef = {
      (getSelectChain(refPath.qualifier) :+ refPath.name.toString).filter(_ != "<empty>")
    }

    private def extractImport(i: Import, current: UnitDef)(implicit pgm: Program): Seq[LeonImport] = {
      val Import(expr, sels) = i
      import DefOps._

      val prefix = getSelectChain(expr)

      val allSels = sels map { prefix :+ _.name.toString }

      // Make a different import for each selector at the end of the chain
      allSels flatMap { selectors =>
        assert(selectors.nonEmpty)
        val (thePath, isWild) = selectors.last match {
          case "_" => (selectors.dropRight(1), true)
          case _   => (selectors, false)
        }

        Some(LeonImport(thePath, isWild))
      }
    }

    private var seenClasses = Map[Symbol, (Seq[(Symbol, ValDef)], Template)]()
    private var classesToClasses  = Map[Symbol, LeonClassDef]()

    def oracleType(pos: Position, tpe: LeonType) = {
      classesToClasses.find {
        case (sym, cl) => sym.fullName.toString == "leon.lang.synthesis.Oracle"
      } match {
        case Some((_, cd)) =>
          cd.typed(List(tpe))
        case None =>
          outOfSubsetError(pos, "Could not find class Oracle")
      }
    }

    def libraryClass(pos: Position, className: String): LeonClassDef = {
      classesToClasses.find{ case (s, c) => s.fullName == className }.map(_._2).getOrElse {
        outOfSubsetError(pos, "Could not find class "+className)
      }
    }

    def libraryCaseClass(pos: Position, className: String): CaseClassDef = {
      libraryClass(pos, className) match {
        case ccd: CaseClassDef => ccd
        case _ =>
          outOfSubsetError(pos, "Class "+className+" is not a case class")
      }
    }


    private var paramsToDefaultValues = Map[Symbol,FunDef]()


    def getClassDef(sym: Symbol, pos: Position): LeonClassDef = {
      classesToClasses.get(sym) match {
        case Some(cd) => cd
        case None =>
          if (seenClasses contains sym) {
            val (args, tmpl) = seenClasses(sym)

            extractClassDef(sym, args, tmpl)
          } else {
            outOfSubsetError(pos, "Class "+sym.fullName+" not defined?")
          }
      }
    }

    def getFunDef(sym: Symbol, pos: Position): FunDef = {
      defsToDefs.get(sym) match {
        case Some(fd) => fd
        case None =>
          outOfSubsetError(pos, "Function "+sym.name+" not properly defined?")
      }
    }

    private var isMethod = Set[Symbol]()
    private var methodToClass = Map[FunDef, LeonClassDef]()

    /**
     * For the function in $defs with name $owner, find its parameter with index $index,
     * and registers $fd as the default value function for this parameter.
     */
    private def registerDefaultMethod(
      defs : List[Tree],
      matcher : PartialFunction[Tree,Symbol],
      index : Int,
      fd : FunDef
    )  {
      // Search tmpl to find the function that includes this parameter
      val paramOwner = defs.collectFirst(matcher).get

      // assumes single argument list
      if(paramOwner.paramss.length != 1) {
        outOfSubsetError(paramOwner.pos, "Multiple argument lists for a function are not allowed")
      }
      val theParam = paramOwner.paramss.head(index)
      paramsToDefaultValues += (theParam -> fd)
    }

    def extractClassDef(sym: Symbol, args: Seq[(Symbol, ValDef)], tmpl: Template): LeonClassDef = {

      //println(s"Extracting $sym")

      val id = FreshIdentifier(sym.name.toString).setPos(sym.pos)

      val tparamsMap = sym.tpe match {
        case TypeRef(_, _, tps) =>
          extractTypeParams(tps)
        case _ =>
          Nil
      }

      val parent = sym.tpe.parents.headOption match {
        case Some(TypeRef(_, parentSym, tps)) if seenClasses contains parentSym =>
          getClassDef(parentSym, sym.pos) match {
            case acd: AbstractClassDef =>
              val defCtx = DefContext(tparamsMap.toMap)
              val newTps = tps.map(extractType(_)(defCtx, sym.pos))
              val zip = (newTps zip tparamsMap.map(_._2))
              if (newTps.size != tparamsMap.size) {
                outOfSubsetError(sym.pos, "Child classes should have the same number of type parameters as their parent")
                None
              } else if (zip.exists {
                case (TypeParameter(_), _) => false
                case _ => true
              }) {
                outOfSubsetError(sym.pos, "Child class type params should have a simple mapping to parent params")
                None
              } else if (zip.exists {
                case (TypeParameter(id), ctp) => id.name != ctp.id.name
                case _ => false
              }) {
                outOfSubsetError(sym.pos, "Child type params should be identical to parent class's (e.g. C[T1,T2] extends P[T1,T2])")
                None
              } else {
                Some(acd.typed -> acd.tparams)
              }

            case cd =>
              outOfSubsetError(sym.pos, s"Class $id cannot extend ${cd.id}")
              None
          }

        case p =>
          None
      }

      val tparams = parent match {
        case Some((p, tparams)) => tparams
        case None => tparamsMap.map(t => TypeParameterDef(t._2))
      }

      val defCtx = DefContext((tparamsMap.map(_._1) zip tparams.map(_.tp)).toMap)

      // Extract class
      val cd = if (sym.isAbstractClass) {
        AbstractClassDef(id, tparams, parent.map(_._1))
      } else  {
        CaseClassDef(id, tparams, parent.map(_._1), sym.isModuleClass)
      }
      cd.setPos(sym.pos)
      //println(s"Registering $sym")
      classesToClasses += sym -> cd
      cd.addFlags(annotationsOf(sym).map { case (name, args) => ClassFlag.fromName(name, args) }.toSet)

      // Register parent
      parent.map(_._1).foreach(_.classDef.registerChild(cd))

      // Extract case class fields
      cd match {
        case ccd: CaseClassDef =>

          val fields = args.map { case (fsym, t) =>
            val tpe = leonType(t.tpt.tpe)(defCtx, fsym.pos)
            val id = cachedWithOverrides(fsym, Some(ccd), tpe)
            if (tpe != id.getType) println(tpe, id.getType)
            LeonValDef(id.setPos(t.pos)).setPos(t.pos)
          }
          //println(s"Fields of $sym")
          ccd.setFields(fields)
        case _ =>
      }

      //println(s"Body of $sym")

      // We collect the methods and fields
      for (d <- tmpl.body) d match {
        case EmptyTree =>
          // ignore

        case t if isIgnored(t.symbol) =>
          // ignore

        // Normal methods
        case t @ ExFunctionDef(fsym, _, _, _, _) =>
          isMethod += fsym
          val fd = defineFunDef(fsym, Some(cd))(defCtx)


          methodToClass += fd -> cd

          cd.registerMethod(fd)

        // Default values for parameters
        case t@ ExDefaultValueFunction(fsym, _, _, _, owner, index, _) =>
          isMethod += fsym
          val fd = defineFunDef(fsym)(defCtx)
          fd.addFlag(IsSynthetic)
          methodToClass += fd -> cd

          cd.registerMethod(fd)
          val matcher: PartialFunction[Tree, Symbol] = {
            case ExFunctionDef(ownerSym, _ ,_ ,_, _) if ownerSym.name.toString == owner => ownerSym
          }
          registerDefaultMethod(tmpl.body, matcher, index, fd )

        // Lazy fields
        case t @ ExLazyAccessorFunction(fsym, _, _)  =>
          isMethod += fsym
          val fd = defineFieldFunDef(fsym, true, Some(cd))(defCtx)
          methodToClass += fd -> cd

          cd.registerMethod(fd)

        // normal fields
        case t @ ExFieldDef(fsym, _, _) =>
          //println(fsym + "matched as ExFieldDef")
          // we will be using the accessor method of this field everywhere
          isMethod += fsym
          val fd = defineFieldFunDef(fsym, false, Some(cd))(defCtx)
          methodToClass += fd -> cd

          cd.registerMethod(fd)

        case other =>

      }

      //println(s"End body $sym")

      cd
    }

    // Returns the parent's method Identifier if sym overrides a symbol, otherwise a fresh Identifier

    private val funOrFieldSymsToIds = new Bijection[Symbol, Identifier]

    private def cachedWithOverrides(sym: Symbol, within: Option[LeonClassDef], tpe: LeonType = Untyped) = {

      val topOfHierarchy = sym.overrideChain.last

      funOrFieldSymsToIds.cachedB(topOfHierarchy){
        FreshIdentifier(sym.name.toString, tpe)
      }
    }

    private var defsToDefs = Map[Symbol, FunDef]()

    private def defineFunDef(sym: Symbol, within: Option[LeonClassDef] = None)(implicit dctx: DefContext): FunDef = {
      // Type params of the function itself
      val tparams = extractTypeParams(sym.typeParams.map(_.tpe))

      val nctx = dctx.copy(tparams = dctx.tparams ++ tparams.toMap)

      val newParams = sym.info.paramss.flatten.map{ sym =>
        val ptpe = leonType(sym.tpe)(nctx, sym.pos)
        val tpe = if (sym.isByNameParam) FunctionType(Seq(), ptpe) else ptpe
        val newID = FreshIdentifier(sym.name.toString, tpe).setPos(sym.pos)
        owners += (newID -> None)
        LeonValDef(newID, sym.isByNameParam).setPos(sym.pos)
      }

      val tparamsDef = tparams.map(t => TypeParameterDef(t._2))

      val returnType = leonType(sym.info.finalResultType)(nctx, sym.pos)

      // @mk: We type the identifiers of methods during code extraction because
      // a possible implementing/overriding field will use this same Identifier
      val idType = {
        val argTypes = newParams map { _.getType }
        if (argTypes.nonEmpty) FunctionType(argTypes, returnType)
        else returnType
      }

      val id = cachedWithOverrides(sym, within, idType)

      val fd = new FunDef(id.setPos(sym.pos), tparamsDef, newParams, returnType)

      fd.setPos(sym.pos)

      fd.addFlags(annotationsOf(sym).map { case (name, args) => FunctionFlag.fromName(name, args) }.toSet)

      if (sym.isImplicit) {
        fd.addFlag(IsInlined)
      }

      defsToDefs += sym -> fd

      fd
    }

    private def defineFieldFunDef(sym : Symbol, isLazy : Boolean, within: Option[LeonClassDef] = None)(implicit dctx : DefContext) : FunDef = {

      val nctx = dctx.copy(tparams = dctx.tparams)

      val returnType = leonType(sym.info.finalResultType)(nctx, sym.pos)

      // @mk: We type the identifiers of methods during code extraction because
      // a possible implementing/overriding field will use this same Identifier
      val id = cachedWithOverrides(sym, within, returnType)
      val fd = new FunDef(id.setPos(sym.pos), Seq(), Seq(), returnType)

      fd.setPos(sym.pos)
      fd.addFlag(IsField(isLazy))

      fd.addFlags(annotationsOf(sym).map { case (name, args) => FunctionFlag.fromName(name, args) }.toSet)

      defsToDefs += sym -> fd

      fd
    }

    private def extractFunOrMethodBody(ocsym: Option[Symbol], t: Tree) {

      val ctparamsMap = ocsym match {
        case Some(csym) =>
          val cd = classesToClasses(csym)

          val ctparams = csym.tpe match {
            case TypeRef(_, _, tps) =>
              extractTypeParams(tps).map(_._1)
            case _ =>
              Nil
          }

          ctparams zip cd.tparams.map(_.tp)

        case None =>
          Map[Symbol, TypeParameter]()
      }

      t match {
        case t if isIgnored(t.symbol) =>
          //ignore

        case ExFunctionDef(sym, tparams, params, _, body) =>
          val fd = defsToDefs(sym)

          val tparamsMap = (tparams zip fd.tparams.map(_.tp)).toMap ++ ctparamsMap

          if(body != EmptyTree) {
            extractFunBody(fd, params, body)(DefContext(tparamsMap))
          }

        // Default value functions
        case ExDefaultValueFunction(sym, tparams, params, _, _, _, body) =>
          val fd = defsToDefs(sym)

          val tparamsMap = (tparams zip fd.tparams.map(_.tp)).toMap ++ ctparamsMap

          if(body != EmptyTree) {
            extractFunBody(fd, params, body)(DefContext(tparamsMap))
          }

        // Lazy fields
        case t @ ExLazyAccessorFunction(sym, _, body) =>
          val fd = defsToDefs(sym)
          val tparamsMap = ctparamsMap

          if(body != EmptyTree) {
            extractFunBody(fd, Seq(), body)(DefContext(tparamsMap.toMap))
          }

        // normal fields
        case t @ ExFieldDef(sym, _, body) => // if !sym.isSynthetic && !sym.isAccessor =>
          val fd = defsToDefs(sym)
          val tparamsMap = ctparamsMap

          if(body != EmptyTree) {
            extractFunBody(fd, Seq(), body)(DefContext(tparamsMap.toMap))
          }

        case _ =>
      }
    }

    private def extractTypeParams(tps: Seq[Type]): Seq[(Symbol, TypeParameter)] = {
      tps.flatMap {
        case TypeRef(_, sym, Nil) =>
          Some(sym -> TypeParameter.fresh(sym.name.toString))
        case t =>
          outOfSubsetError(t.typeSymbol.pos, "Unhandled type for parameter: "+t)
          None
      }
    }

    //var objects2Objects = Map[Identifier, LeonModuleDef]()

    private def extractFunBody(funDef: FunDef, params: Seq[ValDef], body0 : Tree)(dctx: DefContext): FunDef = {
      currentFunDef = funDef

      // Find defining function for params with default value
      for ((s,vd) <- params zip funDef.params) {
        vd.defaultValue = paramsToDefaultValues.get(s.symbol)
      }

      val newVars = for ((s, vd) <- params zip funDef.params) yield s.symbol -> {
        if (s.symbol.isByNameParam) () => Application(Variable(vd.id), Seq())
        else () => Variable(vd.id)
      }

      val fctx = dctx.withNewVars(newVars).copy(isExtern = funDef.annotations("extern"))

      // If this is a lazy field definition, drop the assignment/ accessing
      val body =
        if (funDef.flags.contains(IsField(true))) { body0 match {
          case Block(List(Assign(_, realBody)),_ ) => realBody
          case _ => outOfSubsetError(body0, "Wrong form of lazy accessor")
        }} else body0

      val finalBody = try {
        flattenBlocks(extractTreeOrNoTree(body)(fctx)) match {
          case e if e.getType.isInstanceOf[ArrayType] =>
            getOwner(e) match {
              case Some(Some(fd)) if fd == funDef =>
                e

              case None =>
                e

              case _ =>
                outOfSubsetError(body, "Function cannot return an array that is not locally defined")
            }
          case e =>
            e
        }
      } catch {
        case e: ImpureCodeEncounteredException =>
          e.emit()
          //val pos = if (body0.pos == NoPosition) NoPosition else leonPosToScalaPos(body0.pos.source, funDef.getPos)
          if (ctx.findOptionOrDefault(ExtractionPhase.optStrictCompilation)) {
            reporter.error(funDef.getPos, "Function "+funDef.id.name+" could not be extracted. The function likely uses features not supported by Leon.")
          } else {
            reporter.warning(funDef.getPos, "Function "+funDef.id.name+" is not fully available to Leon.")
          }

          funDef.addFlag(IsAbstract)
          NoTree(funDef.returnType)
      }

      funDef.fullBody = finalBody

      // Post-extraction sanity checks

      funDef.precondition.foreach { case e =>
        if(containsLetDef(e)) {
          reporter.warning(e.getPos, "Function precondition should not contain nested function definition, ignoring.")
          funDef.precondition = None
        }
      }

      funDef.postcondition.foreach { e =>
        if(containsLetDef(e)) {
          reporter.warning(e.getPos, "Function postcondition should not contain nested function definition, ignoring.")
          funDef.postcondition = None
        }
      }

      funDef
    }

    private def extractPattern(p: Tree, binder: Option[Identifier] = None)(implicit dctx: DefContext): (Pattern, DefContext) = p match {
      case b @ Bind(name, t @ Typed(pat, tpt)) =>
        val newID = FreshIdentifier(name.toString, extractType(tpt)).setPos(b.pos)
        val pctx = dctx.withNewVar(b.symbol -> (() => Variable(newID)))
        extractPattern(t, Some(newID))(pctx)

      case b @ Bind(name, pat) =>
        val newID = FreshIdentifier(name.toString, extractType(b)).setPos(b.pos)
        val pctx = dctx.withNewVar(b.symbol -> (() => Variable(newID)))
        extractPattern(pat, Some(newID))(pctx)

      case t @ Typed(Ident(nme.WILDCARD), tpt) =>
        extractType(tpt) match {
          case ct: ClassType =>
            (InstanceOfPattern(binder, ct).setPos(p.pos), dctx)

          case lt =>
            outOfSubsetError(tpt, "Invalid type "+tpt.tpe+" for .isInstanceOf")
        }

      case Ident(nme.WILDCARD) =>
        (WildcardPattern(binder).setPos(p.pos), dctx)

      case s @ Select(_, b) if s.tpe.typeSymbol.isCase =>
        // case Obj =>
        extractType(s) match {
          case ct: CaseClassType =>
            assert(ct.classDef.fields.isEmpty)
            (CaseClassPattern(binder, ct, Seq()).setPos(p.pos), dctx)
          case _ =>
            outOfSubsetError(s, "Invalid type "+s.tpe+" for .isInstanceOf")
        }

      case a @ Apply(fn, args) =>

        extractType(a) match {
          case ct: CaseClassType =>
            assert(args.size == ct.classDef.fields.size)
            val (subPatterns, subDctx) = args.map(extractPattern(_)).unzip

            val nctx = subDctx.foldLeft(dctx)(_ union _)

            (CaseClassPattern(binder, ct, subPatterns).setPos(p.pos), nctx)
          case TupleType(argsTpes) =>
            val (subPatterns, subDctx) = args.map(extractPattern(_)).unzip

            val nctx = subDctx.foldLeft(dctx)(_ union _)

            (TuplePattern(binder, subPatterns).setPos(p.pos), nctx)
          case _ =>
            outOfSubsetError(a, "Invalid type "+a.tpe+" for .isInstanceOf")
        }

      case ExBigIntPattern(n: Literal) =>
        val lit = InfiniteIntegerLiteral(BigInt(n.value.stringValue))
        (LiteralPattern(binder, lit), dctx)

      case ExInt32Literal(i)   => (LiteralPattern(binder, IntLiteral(i)),     dctx)
      case ExBooleanLiteral(b) => (LiteralPattern(binder, BooleanLiteral(b)), dctx)
      case ExUnitLiteral()     => (LiteralPattern(binder, UnitLiteral()),     dctx)
      case ExStringLiteral(s)  => (LiteralPattern(binder, StringLiteral(s)),  dctx)
        
      case up@ExUnapplyPattern(s, args) =>
        implicit val p: Position = NoPosition
        val fd = getFunDef(s, up.pos)
        val (sub, ctx) = args.map (extractPattern(_)).unzip
        val unapplyMethod = defsToDefs(s)
        val formalTypes = tupleTypeWrap(
          unapplyMethod.params.map { _.getType } ++
          unapplyMethod.returnType.asInstanceOf[ClassType].tps
        )
        val realTypes = tupleTypeWrap(Seq(
          extractType(up.tpe),
          tupleTypeWrap(args map { tr => extractType(tr.tpe)})
        ))
        val newTps = canBeSubtypeOf(realTypes, typeParamsOf(formalTypes).toSeq, formalTypes) match {
          case Some(tmap) =>
            fd.tparams map { tpd => tmap.getOrElse(tpd.tp, tpd.tp) }
          case None =>
            reporter.fatalError("Could not instantiate type of unapply method")
        }

        (UnapplyPattern(binder, fd.typed(newTps), sub).setPos(up.pos), ctx.foldLeft(dctx)(_ union _))

      case _ =>
        outOfSubsetError(p, "Unsupported pattern: "+p.getClass)
    }

    private def extractMatchCase(cd: CaseDef)(implicit dctx: DefContext): MatchCase = {
      val (recPattern, ndctx) = extractPattern(cd.pat)
      val recBody             = extractTree(cd.body)(ndctx)

      if(cd.guard == EmptyTree) {
        SimpleCase(recPattern, recBody).setPos(cd.pos)
      } else {
        val recGuard = extractTree(cd.guard)(ndctx)

        if(isXLang(recGuard)) {
          outOfSubsetError(cd.guard.pos, "Guard expression must be pure")
        }

        GuardedCase(recPattern, recGuard, recBody).setPos(cd.pos)
      }
    }

    private def extractTreeOrNoTree(tr: Tree)(implicit dctx: DefContext): LeonExpr = {
      try {
        val res = extractTree(tr)
        if (dctx.isExtern) {
          reporter.warning(res.getPos, "External function could be extracted as Leon tree")
        }
        res
      } catch {
        case e: ImpureCodeEncounteredException =>
          if (dctx.isExtern) {
            NoTree(extractType(tr)).setPos(tr.pos)
          } else {
            throw e
          }
      }
    }

    private def extractTree(tr: Tree)(implicit dctx: DefContext): LeonExpr = {
      val (current, tmpRest) = tr match {
        case Block(Block(e :: es1, l1) :: es2, l2) =>
          (e, Some(Block(es1 ++ Seq(l1) ++ es2, l2)))
        case Block(e :: Nil, last) =>
          (e, Some(last))
        case Block(e :: es, last) =>
          (e, Some(Block(es, last)))
        case Block(Nil, last) =>
          (last, None)
        case e =>
          (e, None)
      }

      var rest = tmpRest

      val res = current match {
        case ExEnsuredExpression(body, contract) =>
          val post = extractTree(contract)

          val b = extractTreeOrNoTree(body)

          val closure = post match {
            case IsTyped(_, BooleanType) =>
              val resId = FreshIdentifier("res", b.getType).setPos(post)
              Lambda(Seq(LeonValDef(resId)), post).setPos(post)
            case l: Lambda => l
            case other =>
              val resId = FreshIdentifier("res", b.getType).setPos(post)
              Lambda(Seq(LeonValDef(resId)), application(other, Seq(Variable(resId)))).setPos(post)
          }

          Ensuring(b, closure)

        case t @ ExHoldsExpression(body) =>
          val resId = FreshIdentifier("holds", BooleanType).setPos(current.pos)
          val post = Lambda(Seq(LeonValDef(resId)), Variable(resId)).setPos(current.pos)

          val b = extractTreeOrNoTree(body)

          Ensuring(b, post)

        case ExAssertExpression(contract, oerr) =>
          val const = extractTree(contract)
          val b     = rest.map(extractTreeOrNoTree).getOrElse(UnitLiteral())

          rest = None

          Assert(const, oerr, b)

        case ExRequiredExpression(contract) =>
          val pre = extractTree(contract)

          val b = rest.map(extractTreeOrNoTree).getOrElse(UnitLiteral())

          rest = None

          Require(pre, b)

        case ExPasses(in, out, cases) =>
          val ine = extractTree(in)
          val oute = extractTree(out)
          val rc = cases.map(extractMatchCase)

          // @mk: FIXME: this whole sanity checking is very dodgy at best.
          val ines = unwrapTuple(ine, ine.isInstanceOf[Tuple]) // @mk We untuple all tuples
          ines foreach {
            case v @ Variable(_) if currentFunDef.params.map{ _.toVariable } contains v =>
            case LeonThis(_) =>
            case other => ctx.reporter.fatalError(other.getPos, "Only i/o variables are allowed in i/o examples")
          }
          oute match {
            case Variable(_) => // FIXME: this is not strict enough, we need the bound variable of enclosing Ensuring
            case other => ctx.reporter.fatalError(other.getPos, "Only i/o variables are allowed in i/o examples")
          }
          passes(ine, oute, rc)

        case ExArrayLiteral(tpe, args) =>
          finiteArray(args.map(extractTree), None, extractType(tpe)(dctx, current.pos))

        case ExCaseObject(sym) =>
          getClassDef(sym, current.pos) match {
            case ccd: CaseClassDef =>
              CaseClass(CaseClassType(ccd, Seq()), Seq())
            case _ =>
              outOfSubsetError(current, "Unknown case object "+sym.name)
          }

        case ExTuple(tpes, exprs) =>
          val tupleExprs = exprs.map(e => extractTree(e))
          Tuple(tupleExprs)

        case ex@ExOldExpression(sym) if dctx.isVariable(sym) =>
          dctx.vars.get(sym).orElse(dctx.mutableVars.get(sym)) match {
            case Some(builder) =>
              val Variable(id) = builder()
              Old(id).setPos(ex.pos)
            case None =>
              outOfSubsetError(current, "old can only be used with variables")
          }

        case ExErrorExpression(str, tpt) =>
          Error(extractType(tpt), str)

        case ExTupleExtract(tuple, index) =>
          val tupleExpr = extractTree(tuple)

          tupleExpr.getType match {
            case TupleType(tpes) if tpes.size >= index =>
              tupleSelect(tupleExpr, index, true)

            case _ =>
              outOfSubsetError(current, "Invalid tuple access")
          }

        case ExValDef(vs, tpt, bdy) =>
          val binderTpe = extractType(tpt)
          val newID = FreshIdentifier(vs.name.toString, binderTpe)
          val valTree = extractTree(bdy)

          if(valTree.getType.isInstanceOf[ArrayType]) {
            getOwner(valTree) match {
              case None =>
                owners += (newID -> Some(currentFunDef))
              case _ =>
                outOfSubsetError(tr, "Cannot alias array")
            }
          }

          val restTree = rest match {
            case Some(rst) =>
              val nctx = dctx.withNewVar(vs -> (() => Variable(newID)))
              extractTree(rst)(nctx)
            case None =>
              UnitLiteral()
          }

          rest = None
          Let(newID, valTree, restTree)


        case d @ ExFunctionDef(sym, tparams, params, ret, b) =>
          val fd = defineFunDef(sym)

          val tparamsMap = (tparams zip fd.tparams.map(_.tp)).toMap

          fd.addFlags(annotationsOf(d.symbol).map { case (name, args) => FunctionFlag.fromName(name, args) }.toSet)

          val newDctx = dctx.copy(tparams = dctx.tparams ++ tparamsMap)

          val restTree = rest match {
            case Some(rst) => extractTree(rst)
            case None => UnitLiteral()
          }
          rest = None
          
          val oldCurrentFunDef = currentFunDef

          val funDefWithBody = extractFunBody(fd, params, b)(newDctx)

          currentFunDef = oldCurrentFunDef
          
          val (other_fds, block) = restTree match {
            case LetDef(fds, block) =>
              (fds, block)
            case _ =>
              (Nil, restTree)
          }
          LetDef(funDefWithBody +: other_fds, block)

        // FIXME case ExDefaultValueFunction

        /**
         * XLang Extractors
         */

        case ExVarDef(vs, tpt, bdy) => {
          val binderTpe = extractType(tpt)
          val newID = FreshIdentifier(vs.name.toString, binderTpe)
          val valTree = extractTree(bdy)

          if(valTree.getType.isInstanceOf[ArrayType]) {
            getOwner(valTree) match {
              case None =>
                owners += (newID -> Some(currentFunDef))
              case Some(_) =>
                outOfSubsetError(tr, "Cannot alias array")
            }
          }

          val restTree = rest match {
            case Some(rst) => {
              val nv = vs -> (() => Variable(newID))
              val nctx = dctx.withNewVar(nv).withNewMutableVar(nv)
              extractTree(rst)(nctx)
            }
            case None => UnitLiteral()
          }

          rest = None

          LetVar(newID, valTree, restTree)
        }

        case ExAssign(sym, rhs) => dctx.mutableVars.get(sym) match {
          case Some(fun) =>
            val Variable(id) = fun()
            val rhsTree = extractTree(rhs)
            if(rhsTree.getType.isInstanceOf[ArrayType] && getOwner(rhsTree).isDefined) {
              outOfSubsetError(tr, "Cannot alias array")
            }
            Assignment(id, rhsTree)

          case None =>
            outOfSubsetError(tr, "Undeclared variable.")
        }

        case wh @ ExWhile(cond, body) =>
          val condTree = extractTree(cond)
          val bodyTree = extractTree(body)
          While(condTree, bodyTree)

        case wh @ ExWhileWithInvariant(cond, body, inv) =>
          val condTree = extractTree(cond)
          val bodyTree = extractTree(body)
          val invTree = extractTree(inv)

          val w = While(condTree, bodyTree)
          w.invariant = Some(invTree)
          w

        case epsi @ ExEpsilonExpression(tpt, varSym, predBody) =>
          val pstpe = extractType(tpt)
          val nctx = dctx.withNewVar(varSym -> (() => EpsilonVariable(epsi.pos, pstpe)))
          val c1 = extractTree(predBody)(nctx)
          if(containsEpsilon(c1)) {
            outOfSubsetError(epsi, "Usage of nested epsilon is not allowed")
          }
          Epsilon(c1, pstpe)

        case ExWaypointExpression(tpt, i, tree) =>
          val pstpe = extractType(tpt)
          val IntLiteral(ri) = extractTree(i)
          Waypoint(ri, extractTree(tree), pstpe)

        case update @ ExUpdate(lhs, index, newValue) =>
          val lhsRec = extractTree(lhs)
          lhsRec match {
            case Variable(_) =>
            case _ =>
              outOfSubsetError(tr, "Array update only works on variables")
          }

          getOwner(lhsRec) match {
          //  case Some(Some(fd)) if fd != currentFunDef =>
          //    outOfSubsetError(tr, "cannot update an array that is not defined locally")

          //  case Some(None) =>
          //    outOfSubsetError(tr, "cannot update an array that is not defined locally")

            case Some(_) =>

            case None => sys.error("This array: " + lhsRec + " should have had an owner")
          }

          val indexRec = extractTree(index)
          val newValueRec = extractTree(newValue)
          ArrayUpdate(lhsRec, indexRec, newValueRec)

        case ExBigIntLiteral(n: Literal) =>
          InfiniteIntegerLiteral(BigInt(n.value.stringValue))

        case ExBigIntLiteral(n) => outOfSubsetError(tr, "Non-literal BigInt constructor")

        case ExIntToBigInt(tree) =>
          val rec = extractTree(tree)
          rec match {
            case IntLiteral(n) =>
              InfiniteIntegerLiteral(BigInt(n))
            case _ =>
              outOfSubsetError(tr, "Conversion from Int to BigInt")
          }

        case ExRealLiteral(n, d) =>
          val rn = extractTree(n)
          val rd = extractTree(d)
          (rn, rd) match {
            case (InfiniteIntegerLiteral(n), InfiniteIntegerLiteral(d)) =>
              FractionalLiteral(n, d)
            case _ =>
              outOfSubsetError(tr, "Real not build from literals")
          }
        case ExRealIntLiteral(n) =>
          val rn = extractTree(n)
          rn match {
            case InfiniteIntegerLiteral(n) =>
              FractionalLiteral(n, 1)
            case _ =>
              outOfSubsetError(tr, "Real not build from literals")
          }

        case ExInt32Literal(v) =>
          IntLiteral(v)

        case ExBooleanLiteral(v) =>
          BooleanLiteral(v)

        case ExUnitLiteral() =>
          UnitLiteral()

        case ExLocally(body) =>
          extractTree(body)

        case ExTyped(e, _) =>
          // TODO: refine type here?
          extractTree(e)

        case ex @ ExIdentifier(sym, tpt) if dctx.isVariable(sym) || defsToDefs.contains(sym) =>
          dctx.vars.get(sym).orElse(dctx.mutableVars.get(sym)) match {
            case Some(builder) =>
              builder().setPos(ex.pos)
            case None =>
              // Maybe it is a function
              defsToDefs.get(sym) match {
                case Some(fd) =>
                  FunctionInvocation(fd.typed, Seq()).setPos(sym.pos)
                case None =>
                  outOfSubsetError(tr, "Unidentified variable " + sym + " " + sym.id + ".")
              }
          }

        case hole @ ExHoleExpression(tpt, exprs) =>
          Hole(extractType(tpt), exprs.map(extractTree))

        case ops @ ExWithOracleExpression(oracles, body) =>
          val newOracles = oracles map { case (tpt, sym) =>
            val aTpe  = extractType(tpt)
            val oTpe  = oracleType(ops.pos, aTpe)
            val newID = FreshIdentifier(sym.name.toString, oTpe)
            owners += (newID -> None)
            newID
          }

          val newVars = (oracles zip newOracles).map {
            case ((_, sym), id) =>
              sym -> (() => Variable(id))
          }

          val cBody = extractTree(body)(dctx.withNewVars(newVars))

          WithOracle(newOracles, cBody)


        case chs @ ExChooseExpression(body) =>
          val cBody = extractTree(body)
          Choose(cBody)

        case l @ ExLambdaExpression(args, body) =>
          val vds = args map { vd =>
            val aTpe = extractType(vd.tpt)
            val newID = FreshIdentifier(vd.symbol.name.toString, aTpe)
            owners += (newID -> None)
            LeonValDef(newID)
          }

          val newVars = (args zip vds).map { case (vd, lvd) =>
            vd.symbol -> (() => lvd.toVariable)
          }

          val exBody = extractTree(body)(dctx.withNewVars(newVars))

          Lambda(vds, exBody)

        case ExForallExpression(args, body) =>
          val vds = args map { case (tpt, sym) =>
            val aTpe = extractType(tpt)
            val newID = FreshIdentifier(sym.name.toString, aTpe)
            owners += (newID -> None)
            LeonValDef(newID)
          }

          val newVars = (args zip vds).map { case ((_, sym), lvd) =>
            sym -> (() => lvd.toVariable)
          }

          val exBody = extractTree(body)(dctx.withNewVars(newVars))

          Forall(vds, exBody)

        case ExFiniteMap(tptFrom, tptTo, args) =>
          val singletons = args.collect {
            case ExTuple(tpes, trees) if trees.size == 2 =>
              (extractTree(trees(0)), extractTree(trees(1)))
          }.toMap

          if (singletons.size != args.size) {
            outOfSubsetError(tr, "Some map elements could not be extracted as Tuple2")
          }

          FiniteMap(singletons, extractType(tptFrom), extractType(tptTo))

        case ExFiniteSet(tpt, args) =>
          FiniteSet(args.map(extractTree).toSet, extractType(tpt))

        case ExCaseClassConstruction(tpt, args) =>
          extractType(tpt) match {
            case cct: CaseClassType =>
              CaseClass(cct, args.map(extractTree))

            case _ =>
              outOfSubsetError(tr, "Construction of a non-case class.")

          }

        case ExNot(e)        => Not(extractTree(e))
        case ExUMinus(e)     => UMinus(extractTree(e))
        case ExRealUMinus(e) => RealUMinus(extractTree(e))
        case ExBVUMinus(e)   => BVUMinus(extractTree(e))
        case ExBVNot(e)      => BVNot(extractTree(e))

        case ExNotEquals(l, r) =>
          val rl = extractTree(l)
          val rr = extractTree(r)

          (rl, rr) match {
            case (IsTyped(_, rt), IsTyped(_, lt)) if typesCompatible(lt, rt) =>
              Not(Equals(rl, rr))

            case (IntLiteral(v), IsTyped(_, IntegerType)) =>
              Not(Equals(InfiniteIntegerLiteral(v), rr))

            case (IsTyped(_, IntegerType), IntLiteral(v)) =>
              Not(Equals(rl, InfiniteIntegerLiteral(v)))

            case (IsTyped(_, rt), IsTyped(_, lt)) =>
              outOfSubsetError(tr, "Invalid comparison: (_: "+rt.asString+") != (_: "+lt.asString+")")
          }

        case ExEquals(l, r) =>
          val rl = extractTree(l)
          val rr = extractTree(r)

          (rl, rr) match {
            case (IsTyped(_, rt), IsTyped(_, lt)) if typesCompatible(lt, rt) =>
              Equals(rl, rr)

            case (IntLiteral(v), IsTyped(_, IntegerType)) =>
              Equals(InfiniteIntegerLiteral(v), rr)

            case (IsTyped(_, IntegerType), IntLiteral(v)) =>
              Equals(rl, InfiniteIntegerLiteral(v))

            case (IsTyped(_, rt), IsTyped(_, lt)) =>
              outOfSubsetError(tr, "Invalid comparison: (_: "+rt+") == (_: "+lt+")")
          }

        case ExArrayFill(baseType, length, defaultValue) =>
          val lengthRec = extractTree(length)
          val defaultValueRec = extractTree(defaultValue)
          NonemptyArray(Map(), Some(defaultValueRec, lengthRec))

        case ExIfThenElse(t1,t2,t3) =>
          val r1 = extractTree(t1)
          if(containsLetDef(r1)) {
            outOfSubsetError(t1, "Condition of if-then-else expression should not contain nested function definition")
          }
          val r2 = extractTree(t2)
          val r3 = extractTree(t3)
          val lub = leastUpperBound(r2.getType, r3.getType)
          lub match {
            case Some(lub) =>
              IfExpr(r1, r2, r3)

            case None =>
              outOfSubsetError(tr, "Both branches of ifthenelse have incompatible types ("+r2.getType.asString(ctx)+" and "+r3.getType.asString(ctx)+")")
          }

        case ExAsInstanceOf(expr, tt) =>
          val eRec = extractTree(expr)
          val checkType = extractType(tt)
          checkType match {
            case ct: ClassType =>
              AsInstanceOf(eRec, ct)
            case _ =>
              outOfSubsetError(tr, "asInstanceOf can only cast to class types")
          }

        case ExIsInstanceOf(tt, cc) =>
          val ccRec = extractTree(cc)
          val checkType = extractType(tt)
          checkType match {
            case ct: ClassType =>
              if(!ccRec.getType.isInstanceOf[ClassType]) {
                outOfSubsetError(tr, "isInstanceOf can only be used with a class")
              } else {
                val rootType: LeonClassDef  = ct.root.classDef
                val testedExprType = ccRec.getType.asInstanceOf[ClassType]
                val testedExprRootType: LeonClassDef = testedExprType.root.classDef

                if(rootType != testedExprRootType) {
                  outOfSubsetError(tr, "isInstanceOf can only be used with compatible classes")
                } else {
                  IsInstanceOf(ccRec, ct)
                }
              }
            case _ =>
              outOfSubsetError(tr, "isInstanceOf can only be used with a class")
          }

        case pm @ ExPatternMatching(sel, cses) =>
          val rs = extractTree(sel)
          val rc = cses.map(extractMatchCase)
          matchExpr(rs, rc)

        case t: This =>
          extractType(t) match {
            case ct: ClassType =>
              LeonThis(ct)
            case _ =>
              outOfSubsetError(t, "Invalid usage of `this`")
          }

        case aup @ ExArrayUpdated(ar, k, v) =>
          val rar = extractTree(ar)
          val rk = extractTree(k)
          val rv = extractTree(v)

          ArrayUpdated(rar, rk, rv)

        case l @ ExListLiteral(tpe, elems) =>
          val rtpe = extractType(tpe)
          val cons = CaseClassType(libraryCaseClass(l.pos, "leon.collection.Cons"), Seq(rtpe))
          val nil  = CaseClassType(libraryCaseClass(l.pos, "leon.collection.Nil"),  Seq(rtpe))

          elems.foldRight(CaseClass(nil, Seq())) {
            case (e, ls) => CaseClass(cons, Seq(extractTree(e), ls))
          }

        case chr @ ExCharLiteral(c) =>
          CharLiteral(c)

        case str @ ExStringLiteral(s) =>
          StringLiteral(s)

        case ExImplies(lhs, rhs) =>
          Implies(extractTree(lhs), extractTree(rhs)).setPos(current.pos)

        case c @ ExCall(rec, sym, tps, args) =>
          // The object on which it is called is null if the symbol sym is a valid function in the scope and not a method.
          val rrec = rec match {
            case t if (defsToDefs contains sym) && !isMethod(sym) =>
              null
            case _ =>
              extractTree(rec)
          }

          val rargs = args.map(extractTree)

          //println(s"symbol $sym with id ${sym.id}")
          //println(s"isMethod($sym) == ${isMethod(sym)}")

          (rrec, sym.name.decoded, rargs) match {
            case (null, _, args) =>
              val fd = getFunDef(sym, c.pos)

              val newTps = tps.map(t => extractType(t))
              val argsByName = (fd.params zip args).map(p => if (p._1.isLazy) Lambda(Seq(), p._2) else p._2)

              FunctionInvocation(fd.typed(newTps), argsByName)

            case (IsTyped(rec, ct: ClassType), _, args) if isMethod(sym) =>
              val fd = getFunDef(sym, c.pos)
              val cd = methodToClass(fd)

              val newTps = tps.map(t => extractType(t))
              val argsByName = (fd.params zip args).map(p => if (p._1.isLazy) Lambda(Seq(), p._2) else p._2)

              MethodInvocation(rec, cd, fd.typed(newTps), argsByName)

            case (IsTyped(rec, ft: FunctionType), _, args) =>
              application(rec, args)

            case (IsTyped(rec, cct: CaseClassType), name, Nil) if cct.classDef.fields.exists(_.id.name == name) =>
              val fieldID = cct.classDef.fields.find(_.id.name == name).get.id

              caseClassSelector(cct, rec, fieldID)

            //String methods
            case (IsTyped(a1, StringType), "toString", List()) =>
              a1
            case (IsTyped(a1, WithStringconverter(converter)), "toString", List()) =>
              converter(a1)
            case (IsTyped(a1, StringType), "+", List(IsTyped(a2, StringType))) =>
              StringConcat(a1, a2)
            case (IsTyped(a1, StringType), "+", List(IsTyped(a2, WithStringconverter(converter)))) =>
              StringConcat(a1, converter(a2))
            case (IsTyped(a1, WithStringconverter(converter)), "+", List(IsTyped(a2, StringType))) =>
              StringConcat(converter(a1), a2)
            case (IsTyped(a1, StringType), "length", List()) =>
              StringLength(a1)
            case (IsTyped(a1, StringType), "substring", List(IsTyped(start, IntegerType | Int32Type))) =>
              SubString(a1, start, StringLength(a1))
            case (IsTyped(a1, StringType), "substring", List(IsTyped(start, IntegerType | Int32Type), IsTyped(end, IntegerType | Int32Type))) =>
              SubString(a1, start, end)
            //BigInt methods
            case (IsTyped(a1, IntegerType), "+", List(IsTyped(a2, IntegerType))) =>
              Plus(a1, a2)
            case (IsTyped(a1, IntegerType), "-", List(IsTyped(a2, IntegerType))) =>
              Minus(a1, a2)
            case (IsTyped(a1, IntegerType), "*", List(IsTyped(a2, IntegerType))) =>
              Times(a1, a2)
            case (IsTyped(a1, IntegerType), "%", List(IsTyped(a2, IntegerType))) =>
              Remainder(a1, a2)
            case (IsTyped(a1, IntegerType), "mod", List(IsTyped(a2, IntegerType))) =>
              Modulo(a1, a2)
            case (IsTyped(a1, IntegerType), "/", List(IsTyped(a2, IntegerType))) =>
              Division(a1, a2)
            case (IsTyped(a1, IntegerType), ">", List(IsTyped(a2, IntegerType))) =>
              GreaterThan(a1, a2)
            case (IsTyped(a1, IntegerType), ">=", List(IsTyped(a2, IntegerType))) =>
              GreaterEquals(a1, a2)
            case (IsTyped(a1, IntegerType), "<", List(IsTyped(a2, IntegerType))) =>
              LessThan(a1, a2)
            case (IsTyped(a1, IntegerType), "<=", List(IsTyped(a2, IntegerType))) =>
              LessEquals(a1, a2)

            //Real methods
            case (IsTyped(a1, RealType), "+", List(IsTyped(a2, RealType))) =>
              RealPlus(a1, a2)
            case (IsTyped(a1, RealType), "-", List(IsTyped(a2, RealType))) =>
              RealMinus(a1, a2)
            case (IsTyped(a1, RealType), "*", List(IsTyped(a2, RealType))) =>
              RealTimes(a1, a2)
            case (IsTyped(a1, RealType), "/", List(IsTyped(a2, RealType))) =>
              RealDivision(a1, a2)
            case (IsTyped(a1, RealType), ">", List(IsTyped(a2, RealType))) =>
              GreaterThan(a1, a2)
            case (IsTyped(a1, RealType), ">=", List(IsTyped(a2, RealType))) =>
              GreaterEquals(a1, a2)
            case (IsTyped(a1, RealType), "<", List(IsTyped(a2, RealType))) =>
              LessThan(a1, a2)
            case (IsTyped(a1, RealType), "<=", List(IsTyped(a2, RealType))) =>
              LessEquals(a1, a2)

            // Int methods
            case (IsTyped(a1, Int32Type), "+", List(IsTyped(a2, Int32Type))) =>
              BVPlus(a1, a2)
            case (IsTyped(a1, Int32Type), "-", List(IsTyped(a2, Int32Type))) =>
              BVMinus(a1, a2)
            case (IsTyped(a1, Int32Type), "*", List(IsTyped(a2, Int32Type))) =>
              BVTimes(a1, a2)
            case (IsTyped(a1, Int32Type), "%", List(IsTyped(a2, Int32Type))) =>
              BVRemainder(a1, a2)
            case (IsTyped(a1, Int32Type), "/", List(IsTyped(a2, Int32Type))) =>
              BVDivision(a1, a2)

            case (IsTyped(a1, Int32Type), "|", List(IsTyped(a2, Int32Type))) =>
              BVOr(a1, a2)
            case (IsTyped(a1, Int32Type), "&", List(IsTyped(a2, Int32Type))) =>
              BVAnd(a1, a2)
            case (IsTyped(a1, Int32Type), "^", List(IsTyped(a2, Int32Type))) =>
              BVXOr(a1, a2)
            case (IsTyped(a1, Int32Type), "<<", List(IsTyped(a2, Int32Type))) =>
              BVShiftLeft(a1, a2)
            case (IsTyped(a1, Int32Type), ">>", List(IsTyped(a2, Int32Type))) =>
              BVAShiftRight(a1, a2)
            case (IsTyped(a1, Int32Type), ">>>", List(IsTyped(a2, Int32Type))) =>
              BVLShiftRight(a1, a2)

            case (IsTyped(a1, Int32Type), ">", List(IsTyped(a2, Int32Type))) =>
              GreaterThan(a1, a2)
            case (IsTyped(a1, Int32Type), ">=", List(IsTyped(a2, Int32Type))) =>
              GreaterEquals(a1, a2)
            case (IsTyped(a1, Int32Type), "<", List(IsTyped(a2, Int32Type))) =>
              LessThan(a1, a2)
            case (IsTyped(a1, Int32Type), "<=", List(IsTyped(a2, Int32Type))) =>
              LessEquals(a1, a2)

            // Boolean methods
            case (IsTyped(a1, BooleanType), "&&", List(IsTyped(a2, BooleanType))) =>
              and(a1, a2)

            case (IsTyped(a1, BooleanType), "||", List(IsTyped(a2, BooleanType))) =>
              or(a1, a2)

            // Set methods
            case (IsTyped(a1, SetType(b1)), "size", Nil) =>
              SetCardinality(a1)

            //case (IsTyped(a1, SetType(b1)), "min", Nil) =>
            //  SetMin(a1)

            //case (IsTyped(a1, SetType(b1)), "max", Nil) =>
            //  SetMax(a1)

            case (IsTyped(a1, SetType(b1)), "++", List(IsTyped(a2, SetType(b2))))  if b1 == b2 =>
              SetUnion(a1, a2)

            case (IsTyped(a1, SetType(b1)), "&", List(IsTyped(a2, SetType(b2)))) if b1 == b2 =>
              SetIntersection(a1, a2)

            case (IsTyped(a1, SetType(b1)), "subsetOf", List(IsTyped(a2, SetType(b2)))) if b1 == b2 =>
              SubsetOf(a1, a2)

            case (IsTyped(a1, SetType(b1)), "--", List(IsTyped(a2, SetType(b2)))) if b1 == b2 =>
              SetDifference(a1, a2)

            case (IsTyped(a1, SetType(b1)), "contains", List(a2)) =>
              ElementOfSet(a2, a1)

            case (IsTyped(a1, SetType(b1)), "isEmpty", List()) =>
              Equals(a1, FiniteSet(Set(), b1))

            // Array methods
            case (IsTyped(a1, ArrayType(vt)), "apply", List(a2)) =>
              ArraySelect(a1, a2)

            case (IsTyped(a1, at: ArrayType), "length", Nil) =>
              ArrayLength(a1)

            case (IsTyped(a1, at: ArrayType), "updated", List(k, v)) =>
              ArrayUpdated(a1, k, v)

            case (IsTyped(a1, at: ArrayType), "clone", Nil) =>
              a1


            // Map methods
            case (IsTyped(a1, MapType(_, vt)), "apply", List(a2)) =>
              MapApply(a1, a2)

            case (IsTyped(a1, MapType(_, vt)), "get", List(a2)) =>
              val someClass = CaseClassType(libraryCaseClass(sym.pos, "leon.lang.Some"), Seq(vt))
              val noneClass = CaseClassType(libraryCaseClass(sym.pos, "leon.lang.None"), Seq(vt))

              IfExpr(MapIsDefinedAt(a1, a2).setPos(current.pos),
                CaseClass(someClass, Seq(MapApply(a1, a2).setPos(current.pos))).setPos(current.pos),
                CaseClass(noneClass, Seq()).setPos(current.pos))

            case (IsTyped(a1, MapType(_, vt)), "getOrElse", List(a2, a3)) =>
              IfExpr(MapIsDefinedAt(a1, a2).setPos(current.pos),
                MapApply(a1, a2).setPos(current.pos),
                a3)

            case (IsTyped(a1, mt: MapType), "isDefinedAt", List(a2)) =>
              MapIsDefinedAt(a1, a2)

            case (IsTyped(a1, mt: MapType), "contains", List(a2)) =>
              MapIsDefinedAt(a1, a2)

            case (IsTyped(a1, mt: MapType), "updated", List(k, v)) =>
              MapUnion(a1, FiniteMap(Map(k -> v), mt.from, mt.to))

            case (IsTyped(a1, mt: MapType), "+", List(k, v)) =>
              MapUnion(a1, FiniteMap(Map(k -> v), mt.from, mt.to))

            case (IsTyped(a1, mt: MapType), "+", List(IsTyped(kv, TupleType(List(_, _))))) =>
              kv match {
                case Tuple(List(k, v)) =>
                  MapUnion(a1, FiniteMap(Map(k -> v), mt.from, mt.to))
                case kv =>
                  MapUnion(a1, FiniteMap(Map(TupleSelect(kv, 1) -> TupleSelect(kv, 2)), mt.from, mt.to))
              }

            case (IsTyped(a1, mt1: MapType), "++", List(IsTyped(a2, mt2: MapType)))  if mt1 == mt2 =>
              MapUnion(a1, a2)

            // Char operations
            case (IsTyped(a1, CharType), ">", List(IsTyped(a2, CharType))) =>
              GreaterThan(a1, a2)

            case (IsTyped(a1, CharType), ">=", List(IsTyped(a2, CharType))) =>
              GreaterEquals(a1, a2)

            case (IsTyped(a1, CharType), "<", List(IsTyped(a2, CharType))) =>
              LessThan(a1, a2)

            case (IsTyped(a1, CharType), "<=", List(IsTyped(a2, CharType))) =>
              LessEquals(a1, a2)

<<<<<<< HEAD
            case (a1, name, a2) =>
              val typea1 = a1.getType
              val typea2 = a2.map(_.getType).mkString(",")
              val sa2 = a2.mkString(",")
              try {
              println(Thread.currentThread().getStackTrace.take(5).mkString("\n"))
              } catch { case e: Throwable => }
              outOfSubsetError(tr, "Unknown call to " + name + s" on $a1 ($typea1) with arguments $sa2 of type $typea2")
=======
            case (_, name, _) =>
              rrec match {
                case CaseClass(ct, fields) =>
                  println(ct.fieldsTypes)
                  println(rrec.getType)
                  println(ct)
                  println(fields.map(f => f -> f.getType))
                case _ =>
              }
              outOfSubsetError(tr, "Unknown call to "+name)
>>>>>>> 1ff73c72
          }

        // default behaviour is to complain :)
        case _ =>
          outOfSubsetError(tr, "Could not extract as PureScala (Scala tree of type "+tr.getClass+")")
      }

      res.setPos(current.pos)

      rest match {
        case Some(r) =>
          LeonBlock(Seq(res), extractTree(r))
        case None =>
          res
      }
    }

    private def extractType(t: Tree)(implicit dctx: DefContext): LeonType = {
      extractType(t.tpe)(dctx, t.pos)
    }

    private def extractType(tpt: Type)(implicit dctx: DefContext, pos: Position): LeonType = tpt match {
      case tpe if tpe == CharClass.tpe =>
        CharType

      case tpe if tpe == IntClass.tpe =>
        Int32Type

      case tpe if tpe == BooleanClass.tpe =>
        BooleanType

      case tpe if tpe == UnitClass.tpe =>
        UnitType

      case tpe if tpe == NothingClass.tpe =>
        Untyped

      case ct: ConstantType =>
        extractType(ct.value.tpe)

      case TypeRef(_, sym, _) if isBigIntSym(sym) =>
        IntegerType

      case TypeRef(_, sym, _) if isRealSym(sym) =>
        RealType
      
      case TypeRef(_, sym, _) if isStringSym(sym) =>
        StringType

      case TypeRef(_, sym, btt :: Nil) if isScalaSetSym(sym) =>
        outOfSubsetError(pos, "Scala's Set API is no longer extracted. Make sure you import leon.lang.Set that defines supported Set operations.")

      case TypeRef(_, sym, List(a,b)) if isScalaMapSym(sym) =>
        outOfSubsetError(pos, "Scala's Map API is no longer extracted. Make sure you import leon.lang.Map that defines supported Map operations.")

      case TypeRef(_, sym, btt :: Nil) if isSetSym(sym) =>
        SetType(extractType(btt))

      case TypeRef(_, sym, List(ftt,ttt)) if isMapSym(sym) =>
        MapType(extractType(ftt), extractType(ttt))

      case TypeRef(_, sym, List(t1,t2)) if isTuple2(sym) =>
        TupleType(Seq(extractType(t1),extractType(t2)))

      case TypeRef(_, sym, List(t1,t2,t3)) if isTuple3(sym) =>
        TupleType(Seq(extractType(t1),extractType(t2),extractType(t3)))

      case TypeRef(_, sym, List(t1,t2,t3,t4)) if isTuple4(sym) =>
        TupleType(Seq(extractType(t1),extractType(t2),extractType(t3),extractType(t4)))

      case TypeRef(_, sym, List(t1,t2,t3,t4,t5)) if isTuple5(sym) =>
        TupleType(Seq(extractType(t1),extractType(t2),extractType(t3),extractType(t4),extractType(t5)))

      case TypeRef(_, sym, btt :: Nil) if isArrayClassSym(sym) =>
        ArrayType(extractType(btt))

      // TODO: What about Function0?
      case TypeRef(_, sym, subs) if subs.size > 1 && isFunction(sym, subs.size - 1) =>
        val from = subs.init
        val to   = subs.last
        FunctionType(from map extractType, extractType(to))

      case TypeRef(_, sym, tps) if isByNameSym(sym) =>
        extractType(tps.head)

      case tr @ TypeRef(_, sym, tps) =>
        val leontps = tps.map(extractType)

        if (sym.isAbstractType) {
          if(dctx.tparams contains sym) {
            dctx.tparams(sym)
          } else {
            outOfSubsetError(pos, "Unknown type parameter "+sym)
          }
        } else {
          getClassType(sym, leontps)
        }

      case tt: ThisType =>
        val cd = getClassDef(tt.sym, pos)
        cd.typed // Typed using own's type parameters

      case SingleType(_, sym) =>
        getClassType(sym.moduleClass, Nil)

      case RefinedType(parents, defs) if defs.isEmpty =>
        /**
         * For cases like if(a) e1 else e2 where
         *   e1 <: C1,
         *   e2 <: C2,
         *   with C1,C2 <: C
         *
         * Scala might infer a type for C such as: Product with Serializable with C
         * we generalize to the first known type, e.g. C.
         */
        parents.flatMap { ptpe =>
          try {
            Some(extractType(ptpe))
          } catch {
            case e: ImpureCodeEncounteredException =>
              None
        }}.headOption match {
          case Some(tpe) =>
            tpe

          case None =>
            outOfSubsetError(tpt.typeSymbol.pos, "Could not extract refined type as PureScala: "+tpt+" ("+tpt.getClass+")")
        }

      case AnnotatedType(_, tpe) => extractType(tpe)

      case _ =>
        if (tpt ne null) {
          outOfSubsetError(tpt.typeSymbol.pos, "Could not extract type as PureScala: "+tpt+" ("+tpt.getClass+")")
        } else {
          outOfSubsetError(NoPosition, "Tree with null-pointer as type found")
        }
    }

    private def getClassType(sym: Symbol, tps: List[LeonType])(implicit dctx: DefContext) = {
      if (seenClasses contains sym) {
        getClassDef(sym, NoPosition).typed(tps)
      } else {
        outOfSubsetError(NoPosition, "Unknown class "+sym.fullName)
      }
    }

    private def getReturnedExpr(expr: LeonExpr): Seq[LeonExpr] = expr match {
      case Let(_, _, rest) => getReturnedExpr(rest)
      case LetVar(_, _, rest) => getReturnedExpr(rest)
      case LeonBlock(_, rest) => getReturnedExpr(rest)
      case IfExpr(_, thenn, elze) => getReturnedExpr(thenn) ++ getReturnedExpr(elze)
      case MatchExpr(_, cses) => cses.flatMap{ cse => getReturnedExpr(cse.rhs) }
      case _ => Seq(expr)
    }

    def getOwner(exprs: Seq[LeonExpr]): Option[Option[FunDef]] = {
      val exprOwners: Seq[Option[Option[FunDef]]] = exprs.map {
        case Variable(id) =>
          owners.get(id)
        case _ =>
          None
      }

      if(exprOwners.contains(None))
        None
      else if(exprOwners.contains(Some(None)))
        Some(None)
      else if(exprOwners.exists(o1 => exprOwners.exists(o2 => o1 != o2)))
        Some(None)
      else
        exprOwners.head
    }

    def getOwner(expr: LeonExpr): Option[Option[FunDef]] = getOwner(getReturnedExpr(expr))
  }

  def containsLetDef(expr: LeonExpr): Boolean = {
    exists {
      case (l: LetDef) => true
      case _ => false
    }(expr)
  }
}<|MERGE_RESOLUTION|>--- conflicted
+++ resolved
@@ -1742,7 +1742,6 @@
             case (IsTyped(a1, CharType), "<=", List(IsTyped(a2, CharType))) =>
               LessEquals(a1, a2)
 
-<<<<<<< HEAD
             case (a1, name, a2) =>
               val typea1 = a1.getType
               val typea2 = a2.map(_.getType).mkString(",")
@@ -1751,18 +1750,6 @@
               println(Thread.currentThread().getStackTrace.take(5).mkString("\n"))
               } catch { case e: Throwable => }
               outOfSubsetError(tr, "Unknown call to " + name + s" on $a1 ($typea1) with arguments $sa2 of type $typea2")
-=======
-            case (_, name, _) =>
-              rrec match {
-                case CaseClass(ct, fields) =>
-                  println(ct.fieldsTypes)
-                  println(rrec.getType)
-                  println(ct)
-                  println(fields.map(f => f -> f.getType))
-                case _ =>
-              }
-              outOfSubsetError(tr, "Unknown call to "+name)
->>>>>>> 1ff73c72
           }
 
         // default behaviour is to complain :)
