/* Copyright 2009-2015 EPFL, Lausanne */

package leon
package grammars

import purescala.Expressions.Expr
import purescala.Types.TypeTree

/** An [[ExpressionGrammar]] whose productions for a given [[Label]]
  * depend only on the underlying [[TypeTree]] of the label
  */
abstract class SimpleExpressionGrammar extends ExpressionGrammar {

  type SProd = ProductionRule[TypeTree, Expr]

  val genericProductions = Nil
  val staticProductions = Map[Label, Seq[Prod]]()

  /** Generates a [[ProductionRule]] without nonterminal symbols */
  def terminal(
      builder: => Expr,
      tag: Tags.Tag = Tags.Top,
      cost: Int = 1,
<<<<<<< HEAD
      logProb: Double = -1.0) = {
    ProductionRule[TypeTree, Expr](Nil, { (subs: Seq[Expr]) => builder }, tag, cost, logProb)
=======
      weight: Double = -1.0) = {
    ProductionRule[TypeTree, Expr](Nil, { (subs: Seq[Expr]) => builder }, tag, cost, weight)
>>>>>>> 1d7ddb48
  }

  /** Generates a [[ProductionRule]] with nonterminal symbols */
  def nonTerminal(
      subs: Seq[TypeTree],
      builder: (Seq[Expr] => Expr),
      tag: Tags.Tag = Tags.Top,
      cost: Int = 1,
<<<<<<< HEAD
      logProb: Double = -1.0) = {
    ProductionRule[TypeTree, Expr](subs, builder, tag, cost, logProb)
=======
      weight: Double = -1.0) = {
    ProductionRule[TypeTree, Expr](subs, builder, tag, cost, weight)
>>>>>>> 1d7ddb48
  }

  def filter(f: SProd => Boolean) = {
    new SimpleExpressionGrammar {
      def computeProductions(lab: TypeTree)(implicit ctx: LeonContext) = {
        SimpleExpressionGrammar.this.computeProductions(lab).filter(f)
      }
    }
  }

  // Finalize this to depend only on the type of the label
  final protected[grammars] def computeProductions(lab: Label)(implicit ctx: LeonContext): Seq[Prod] = {
    computeProductions(lab.getType).map { p =>
<<<<<<< HEAD
      ProductionRule(p.subTrees.map(Label(_)), p.builder, p.tag, p.cost, p.logProb)
=======
      ProductionRule(p.subTrees.map(Label(_)), p.builder, p.tag, p.cost, p.weight)
>>>>>>> 1d7ddb48
    }
  }

  /** Version of [[ExpressionGrammar.computeProductions]] which depends only a [[TypeTree]] */
  protected[grammars] def computeProductions(tpe: TypeTree)(implicit ctx: LeonContext): Seq[SProd]
}<|MERGE_RESOLUTION|>--- conflicted
+++ resolved
@@ -21,13 +21,8 @@
       builder: => Expr,
       tag: Tags.Tag = Tags.Top,
       cost: Int = 1,
-<<<<<<< HEAD
       logProb: Double = -1.0) = {
     ProductionRule[TypeTree, Expr](Nil, { (subs: Seq[Expr]) => builder }, tag, cost, logProb)
-=======
-      weight: Double = -1.0) = {
-    ProductionRule[TypeTree, Expr](Nil, { (subs: Seq[Expr]) => builder }, tag, cost, weight)
->>>>>>> 1d7ddb48
   }
 
   /** Generates a [[ProductionRule]] with nonterminal symbols */
@@ -36,13 +31,8 @@
       builder: (Seq[Expr] => Expr),
       tag: Tags.Tag = Tags.Top,
       cost: Int = 1,
-<<<<<<< HEAD
       logProb: Double = -1.0) = {
     ProductionRule[TypeTree, Expr](subs, builder, tag, cost, logProb)
-=======
-      weight: Double = -1.0) = {
-    ProductionRule[TypeTree, Expr](subs, builder, tag, cost, weight)
->>>>>>> 1d7ddb48
   }
 
   def filter(f: SProd => Boolean) = {
@@ -56,14 +46,10 @@
   // Finalize this to depend only on the type of the label
   final protected[grammars] def computeProductions(lab: Label)(implicit ctx: LeonContext): Seq[Prod] = {
     computeProductions(lab.getType).map { p =>
-<<<<<<< HEAD
       ProductionRule(p.subTrees.map(Label(_)), p.builder, p.tag, p.cost, p.logProb)
-=======
-      ProductionRule(p.subTrees.map(Label(_)), p.builder, p.tag, p.cost, p.weight)
->>>>>>> 1d7ddb48
     }
   }
 
-  /** Version of [[ExpressionGrammar.computeProductions]] which depends only a [[TypeTree]] */
+  /** Version of [[ExpressionGrammar.getProductions]] which depends only a [[TypeTree]] */
   protected[grammars] def computeProductions(tpe: TypeTree)(implicit ctx: LeonContext): Seq[SProd]
 }