/* Copyright 2009-2016 EPFL, Lausanne */

package leon
package grammars

import scala.language.existentials
import bonsai.Generator

/** Represents a production rule of a non-terminal symbol of an [[ExpressionGrammar]].
<<<<<<< HEAD
 *
 *  @param subTrees The nonterminals that are used in the right-hand side of this [[ProductionRule]]
 *                  (and will generate deeper syntax trees).
 *  @param builder A function that builds the syntax tree that this [[ProductionRule]] represents from nested trees.
 *  @param tag Gives information about the nature of this production rule.
 *  @tparam T The type of nonterminal symbols of the grammar
 *  @tparam R The type of syntax trees of the grammar
 */
case class ProductionRule[T, R](
    override val subTrees: Seq[T],
    override val builder: Seq[R] => R,
    outType: Class[_ <: R],
    tag: Tags.Tag,
    cost: Int,
    weight: Double)
  extends Generator[T,R](subTrees, builder)
=======
  *
  * @param subTrees The nonterminals that are used in the right-hand side of this [[ProductionRule]]
  *                 (and will generate deeper syntax trees).
  * @param builder A function that builds the syntax tree that this [[ProductionRule]] represents from nested trees.
  * @param tag Gives information about the nature of this production rule.
  * @param cost The cost of applying this rule
  * @param weight The absolute (unnormalized) weight of this rule (based on a corpus)
  * @tparam T The type of nonterminal symbols of the grammar
  * @tparam R The type of syntax trees of the grammar
  */
case class ProductionRule[T, R](
  override val subTrees: Seq[T],
  override val builder: Seq[R] => R,
  tag: Tags.Tag,
  cost: Int,
  weight: Double = 1.0
) extends Generator[T,R](subTrees, builder)
>>>>>>> 82260423
<|MERGE_RESOLUTION|>--- conflicted
+++ resolved
@@ -7,14 +7,15 @@
 import bonsai.Generator
 
 /** Represents a production rule of a non-terminal symbol of an [[ExpressionGrammar]].
-<<<<<<< HEAD
  *
- *  @param subTrees The nonterminals that are used in the right-hand side of this [[ProductionRule]]
- *                  (and will generate deeper syntax trees).
- *  @param builder A function that builds the syntax tree that this [[ProductionRule]] represents from nested trees.
- *  @param tag Gives information about the nature of this production rule.
- *  @tparam T The type of nonterminal symbols of the grammar
- *  @tparam R The type of syntax trees of the grammar
+ * @param subTrees The nonterminals that are used in the right-hand side of this [[ProductionRule]]
+ *                 (and will generate deeper syntax trees).
+ * @param builder A function that builds the syntax tree that this [[ProductionRule]] represents from nested trees.
+ * @param tag Gives information about the nature of this production rule.
+ * @param cost The cost of applying this rule
+ * @param weight The absolute (unnormalized) weight of this rule (based on a corpus)
+ * @tparam T The type of nonterminal symbols of the grammar
+ * @tparam R The type of syntax trees of the grammar
  */
 case class ProductionRule[T, R](
     override val subTrees: Seq[T],
@@ -23,23 +24,4 @@
     tag: Tags.Tag,
     cost: Int,
     weight: Double)
-  extends Generator[T,R](subTrees, builder)
-=======
-  *
-  * @param subTrees The nonterminals that are used in the right-hand side of this [[ProductionRule]]
-  *                 (and will generate deeper syntax trees).
-  * @param builder A function that builds the syntax tree that this [[ProductionRule]] represents from nested trees.
-  * @param tag Gives information about the nature of this production rule.
-  * @param cost The cost of applying this rule
-  * @param weight The absolute (unnormalized) weight of this rule (based on a corpus)
-  * @tparam T The type of nonterminal symbols of the grammar
-  * @tparam R The type of syntax trees of the grammar
-  */
-case class ProductionRule[T, R](
-  override val subTrees: Seq[T],
-  override val builder: Seq[R] => R,
-  tag: Tags.Tag,
-  cost: Int,
-  weight: Double = 1.0
-) extends Generator[T,R](subTrees, builder)
->>>>>>> 82260423
+  extends Generator[T,R](subTrees, builder)