--- conflicted
+++ resolved
@@ -21,15 +21,9 @@
       )
     case Int32Type =>
       List(
-<<<<<<< HEAD
-        terminal(IntLiteral(0), Tags.Zero),
-        terminal(IntLiteral(1), Tags.One),
-        terminal(IntLiteral(5), Tags.Constant),
-=======
         terminal(IntLiteral(0),  Tags.Zero),
         terminal(IntLiteral(1),  Tags.One),
         terminal(IntLiteral(5),  Tags.Constant),
->>>>>>> 1d7ddb48
         terminal(IntLiteral(-1), Tags.Constant, 3),
         terminal(IntLiteral(2),  Tags.Constant, 3),
         terminal(IntLiteral(3),  Tags.Constant, 3),
@@ -39,15 +33,9 @@
       )
     case IntegerType =>
       List(
-<<<<<<< HEAD
-        terminal(InfiniteIntegerLiteral(0), Tags.Zero),
-        terminal(InfiniteIntegerLiteral(1), Tags.One),
-        terminal(InfiniteIntegerLiteral(5), Tags.Constant),
-=======
         terminal(InfiniteIntegerLiteral(0),  Tags.Zero),
         terminal(InfiniteIntegerLiteral(1),  Tags.One),
         terminal(InfiniteIntegerLiteral(5),  Tags.Constant),
->>>>>>> 1d7ddb48
         terminal(InfiniteIntegerLiteral(-1), Tags.Constant, 3),
         terminal(InfiniteIntegerLiteral(2),  Tags.Constant, 3),
         terminal(InfiniteIntegerLiteral(3),  Tags.Constant, 3),
