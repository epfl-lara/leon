--- conflicted
+++ resolved
@@ -21,11 +21,7 @@
       val rlab = Label(ret).withAspect(aspects.ExtraTerminals(args.map(_.toVariable).toSet))
 
       List(
-<<<<<<< HEAD
         ProductionRule[Label, Expr](List(rlab), { case Seq(body) => Lambda(args, body) }, Tags.Top, 1, -1.0)
-=======
-        ProductionRule[Label, Expr](List(rlab), { case Seq(body) => Lambda(args, body) }, Tags.Top, 1, 1.0)
->>>>>>> 1d7ddb48
       )
 
     case _ =>
