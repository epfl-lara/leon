/* Copyright 2009-2015 EPFL, Lausanne */

package leon
package grammars

import purescala.Types._
import purescala.Definitions._
import purescala.Expressions._
import purescala.TypeOps.instantiateType
import purescala.Common._

case object Closures extends ExpressionGrammar {
  val genericProductions = {
    for (nTps <- 1 to 5) yield {
      val tps = for (i <- 1 to nTps) yield TypeParameterDef(TypeParameter.fresh("T"+i))

      val to    = tps.head.tp
      val froms = tps.tail.map(_.tp)


      val prodBuilder = { (tmap: Map[TypeParameter, TypeTree]) =>

        val args = froms.zipWithIndex.map { case (tpe, i) =>
          ValDef(FreshIdentifier("a"+i, instantiateType(tpe, tmap)))
        }

<<<<<<< HEAD
      List(
        ProductionRule[Label, Expr](List(rlab), { case Seq(body) => Lambda(args, body) }, Tags.Top, 1, -1.0)
      )
=======
        val rlab = Label(instantiateType(to, tmap)).withAspect(aspects.ExtraTerminals(args.map(_.toVariable).toSet))
>>>>>>> b8ad3de3

        ProductionRule[Label, Expr](Seq(rlab), { case Seq(body) =>
          Lambda(args, body)
        }, Tags.Top, cost = 1, 1)
      }

      GenericProd(tps, Seq(to), FunctionType(froms, to), prodBuilder)
    }
  }

  val staticProductions = Map[Label, Seq[Prod]]()
}<|MERGE_RESOLUTION|>--- conflicted
+++ resolved
@@ -24,17 +24,11 @@
           ValDef(FreshIdentifier("a"+i, instantiateType(tpe, tmap)))
         }
 
-<<<<<<< HEAD
-      List(
-        ProductionRule[Label, Expr](List(rlab), { case Seq(body) => Lambda(args, body) }, Tags.Top, 1, -1.0)
-      )
-=======
         val rlab = Label(instantiateType(to, tmap)).withAspect(aspects.ExtraTerminals(args.map(_.toVariable).toSet))
->>>>>>> b8ad3de3
 
-        ProductionRule[Label, Expr](Seq(rlab), { case Seq(body) =>
-          Lambda(args, body)
-        }, Tags.Top, cost = 1, 1)
+        ProductionRule[Label, Expr](
+          Seq(rlab), { case Seq(body) => Lambda(args, body) }, Tags.Top, cost = 1, logProb = -1.0
+        )
       }
 
       GenericProd(tps, Seq(to), FunctionType(froms, to), prodBuilder)
