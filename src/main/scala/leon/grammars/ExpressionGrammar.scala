--- conflicted
+++ resolved
@@ -268,22 +268,21 @@
   }
 
   private def normalizeWeights(prods: Seq[Prod]): Seq[Prod] = {
-    val ws = prods map (_.weight)
-
-    if (ws.isEmpty) {
+    if (prods.isEmpty) {
       Nil
-    } else if (ws.size == 1) {
-      prods.map(_.copy(weight = -1.0))
+    } else if (prods.size == 1) {
+      prods.map(_.copy(cost = 1))
     } else {
-      val sum = ws.sum
-      // log(prob) = log(weight/Σ(weights))
-      val logProbs = ws.map(w => Math.log(w/sum))
+      val costs = prods map (_.cost)
+      val totalCost = costs.sum
+      // log(prob) = log(cost/Σ(costs))
+      val logProbs = costs.map(cost => Math.log(cost.toDouble/totalCost.toDouble))
       val maxLogProb = logProbs.max
 
       for ((p, logProb) <- prods zip logProbs) yield {
         // cost = normalized log prob.
         val cost = (logProb/maxLogProb).round.toInt
-        p.copy(cost = cost, weight = logProb)
+        p.copy(cost = cost, logProb = logProb)
       }
     }
   }
@@ -350,7 +349,7 @@
       FreshIdentifier(Console.BOLD + t.asString + Console.RESET, t.getType).toVariable
     }
 
-    f"(${p.cost}%3d, ${p.weight}%2.3f) " + lineize(p.builder(subs).asString.lines.toSeq)
+    f"(${p.cost}%3d, ${p.logProb}%2.3f) " + lineize(p.builder(subs).asString.lines.toSeq)
   }
 
   def genProdAsString(gp: GenericProd)(implicit ctx: LeonContext): String = {
@@ -395,23 +394,12 @@
       if (ps.isEmpty) {
         res.append(lhs + "ε\n")
       } else {
-<<<<<<< HEAD
-        val rhs = for (g <- gs) yield {
-          val subs = g.subTrees.map { t =>
-            FreshIdentifier(Console.BOLD + t.asString + Console.RESET, t.getType).toVariable
-          }
-          f"(${g.cost}%3d, ${g.logProb}%2.3f) " + lineize(g.builder(subs).asString)
-        }
-=======
         res.append(lhs + lineize(ps.map(prodAsString))+"\n")
       }
     }
 
     for ((tpe, ps) <- genericProductions.groupBy(_.retType)) {
-
       val lhs = f"${Console.BOLD}${tpe.asString}%50s${Console.RESET} ::= "
->>>>>>> 1d7ddb48
-
       res.append(lhs + lineize(ps.map(genProdAsString))+"\n")
     }
 
