/* Copyright 2009-2015 EPFL, Lausanne */

package leon
package grammars
package aspects

import purescala.Definitions.FunDef
import purescala.Expressions._
import purescala.Types._
import purescala.TypeOps._
import purescala.Constructors._
import purescala.Extractors._
import utils.SeqUtils._

/** Generates expressions similar to a [[Seq]] of given expressions
  *
  * @param es The expressions for which similar ones will be generated
  */
case class SimilarTo(es: Seq[Expr], functionContext: FunDef) extends Aspect(30) {
  type Prods = Seq[ProductionRule[Label, Expr]]

  def asString(implicit ctx: LeonContext) = es.mkString("~", "~", "~")

<<<<<<< HEAD
  def term(e: Expr, tag: Tags.Tag = Tags.Top, cost: Int = 1, weight: Double = 1.0): ProductionRule[Label, Expr] = {
    ProductionRule(Nil, { case Seq() => e }, e.getClass, tag, cost, weight)
=======
  def term(e: Expr, tag: Tags.Tag = Tags.Top, cost: Int = 1): ProductionRule[Label, Expr] = {
    ProductionRule(Nil, { case Seq() => e }, tag, cost, 0.1)
>>>>>>> 82260423
  }

  /**
   * ~f(a,b)~  ::=  f(~a~, b)
   *                f(a, ~b~)
   *                f(b, a)   // if non-commut
   */
  def applyTo(lab: Label, ps: Seq[Production])(implicit ctx: LeonContext) = {
    def isCommutative(e: Expr) = e match {
      case _: Plus | _: Times => true
      case _ => false
    }

    val similarProds: Prods = es.filter(e => isSubtypeOf(e.getType, lab.getType)).flatMap { e =>
      val swaps: Prods = e match {
        case FunctionInvocation(tfd, _) if tfd.fd == functionContext =>
          Nil
        case Operator(as, b) if as.nonEmpty && !isCommutative(e) =>
          val ast = as.zipWithIndex.groupBy(_._1.getType).mapValues(_.map(_._2).toList)

          val perms = ast.values.map { is =>
            is.permutations.toList.filter(p => p != is).map(ps => (is zip ps).toMap)
          }.filter(_.nonEmpty).toList

          //println("Perms:")
          //for (ps <- perms) {
          //  println(" - "+ps.mkString(", "))
          //}

          for (ps <- cartesianProduct(perms)) yield {
            val perm = ps.foldLeft(Map[Int, Int]())( _ ++ _ )

            //println("Trying permutation "+perm+": "+
            //    b(as.indices.map { i =>
            //      as(perm.getOrElse(i, i))
            //    }))

            term(b(as.indices.map { i => as(perm.getOrElse(i, i)) }))
          }
        case _ =>
          Nil
      }

      val subs: Prods = e match {
        case FunctionInvocation(tfd, _) if tfd.fd == functionContext =>
          Nil
        case Operator(as, b) if as.nonEmpty =>
          for ((a, i) <- as.zipWithIndex) yield {
            ProductionRule[Label, Expr](
              List(Label(a.getType).withAspect(SimilarTo(Seq(a), functionContext))),
              { case Seq(e) =>
                b(as.updated(i, e))
              },
              e.getClass,
              Tags.Top,
              1,
              1.0
            )
          }
        case _ =>
          Nil
      }

      val typeVariations: Prods = e match {
        case InfiniteIntegerLiteral(v) =>
          List(
            term(InfiniteIntegerLiteral(v + 1)),
            term(InfiniteIntegerLiteral(v - 1))
          )

        case IntLiteral(v) =>
          List(
            term(IntLiteral(v + 1)),
            term(IntLiteral(v - 1))
          )

        case BooleanLiteral(v) =>
          List(
            term(BooleanLiteral(!v))
          )

        case IsTyped(e, IntegerType) =>
          List(
            term(Plus(e, InfiniteIntegerLiteral(1))),
            term(Minus(e, InfiniteIntegerLiteral(1)))
          )
        case IsTyped(e, Int32Type) =>
          List(
            term(BVPlus(e, IntLiteral(1))),
            term(BVMinus(e, IntLiteral(1)))
          )
        case IsTyped(e, BooleanType) =>
          List(
            term(not(e))
          )

        case _ =>
          Nil
      }

      val ccVariations: Prods = e match {
        case CaseClass(cct, args) =>
          val neighbors = cct.root.knownCCDescendants diff Seq(cct)

          for (scct <- neighbors if scct.fieldsTypes == cct.fieldsTypes) yield {
            term(CaseClass(scct, args))
          }
        case _ =>
          Nil
      }

      //val self = Seq(term(e))

      swaps ++ subs ++ typeVariations ++ ccVariations //++ self
    }

    ps ++ similarProds
  }
}<|MERGE_RESOLUTION|>--- conflicted
+++ resolved
@@ -21,13 +21,8 @@
 
   def asString(implicit ctx: LeonContext) = es.mkString("~", "~", "~")
 
-<<<<<<< HEAD
   def term(e: Expr, tag: Tags.Tag = Tags.Top, cost: Int = 1, weight: Double = 1.0): ProductionRule[Label, Expr] = {
     ProductionRule(Nil, { case Seq() => e }, e.getClass, tag, cost, weight)
-=======
-  def term(e: Expr, tag: Tags.Tag = Tags.Top, cost: Int = 1): ProductionRule[Label, Expr] = {
-    ProductionRule(Nil, { case Seq() => e }, tag, cost, 0.1)
->>>>>>> 82260423
   }
 
   /**
