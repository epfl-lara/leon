--- conflicted
+++ resolved
@@ -34,11 +34,7 @@
             case (lab, s) => lab.withAspect(Sized(s, optimizeCommut))
           }
 
-<<<<<<< HEAD
           ProductionRule(newSubTrees, p.builder, p.tag, p.cost, p.logProb)
-=======
-          ProductionRule(newSubTrees, p.builder, p.tag, p.cost, p.weight)
->>>>>>> 1d7ddb48
         }
       }
     }
