--- conflicted
+++ resolved
@@ -34,11 +34,7 @@
             case (lab, s) => lab.withAspect(Sized(s, optimizeCommut))
           }
 
-<<<<<<< HEAD
           ProductionRule(newSubTrees, p.builder, p.outType, p.tag, p.cost, p.weight)
-=======
-          ProductionRule(newSubTrees, p.builder, p.tag, p.cost, p.weight)
->>>>>>> 82260423
         }
       }
     }
