/* Copyright 2009-2016 EPFL, Lausanne */

package leon
package grammars

import purescala.Types._
import purescala.Expressions._
import purescala.Constructors._

/** The basic grammar for Leon expressions.
  * Generates the most obvious expressions for a given type,
  * without regard of context (variables in scope, current function etc.)
  * Also does some trivial simplifications.
  */
case object BaseGrammar extends SimpleExpressionGrammar {

  protected[grammars] def computeProductions(t: TypeTree)(implicit ctx: LeonContext): Seq[SProd] = t match {
    case BooleanType =>
      List(
        terminal(BooleanLiteral(false), Tags.BooleanC),
<<<<<<< HEAD
        terminal(BooleanLiteral(true), Tags.BooleanC),
=======
        terminal(BooleanLiteral(true),  Tags.BooleanC),
>>>>>>> 1d7ddb48
        nonTerminal(List(BooleanType), { case Seq(a) => not(a) }, Tags.Not),
        nonTerminal(List(BooleanType, BooleanType), { case Seq(a, b) => and(a, b) }, Tags.And),
        nonTerminal(List(BooleanType, BooleanType), { case Seq(a, b) => or(a, b)  }, Tags.Or ),
        nonTerminal(List(Int32Type,   Int32Type),   { case Seq(a, b) => LessThan(a, b)   }),
        nonTerminal(List(Int32Type,   Int32Type),   { case Seq(a, b) => LessEquals(a, b) }),
        nonTerminal(List(IntegerType, IntegerType), { case Seq(a, b) => LessThan(a, b)   }),
        nonTerminal(List(IntegerType, IntegerType), { case Seq(a, b) => LessEquals(a, b) })
      )
    case Int32Type =>
      List(
        terminal(IntLiteral(0), Tags.Zero),
        terminal(IntLiteral(1), Tags.One ),
        nonTerminal(List(Int32Type, Int32Type), { case Seq(a,b) => plus(a, b)  }, Tags.Plus ),
        nonTerminal(List(Int32Type, Int32Type), { case Seq(a,b) => minus(a, b) }, Tags.Minus),
        nonTerminal(List(Int32Type, Int32Type), { case Seq(a,b) => times(a, b) }, Tags.Times)
      )

    case IntegerType =>
      List(
        terminal(InfiniteIntegerLiteral(0), Tags.Zero),
        terminal(InfiniteIntegerLiteral(1), Tags.One ),
        nonTerminal(List(IntegerType, IntegerType), { case Seq(a,b) => plus(a, b)  }, Tags.Plus ),
        nonTerminal(List(IntegerType, IntegerType), { case Seq(a,b) => minus(a, b) }, Tags.Minus),
        nonTerminal(List(IntegerType, IntegerType), { case Seq(a,b) => times(a, b) }, Tags.Times)//,
        //nonTerminal(List(IntegerType, IntegerType), { case Seq(a,b) => Modulo(a, b)   }, Tags.Mod),
        //nonTerminal(List(IntegerType, IntegerType), { case Seq(a,b) => Division(a, b) }, Tags.Div)
      )

    case TupleType(stps) =>
      List(
        nonTerminal(stps, Tuple, Tags.Constructor(isTerminal = false))
      )

    case cct: CaseClassType =>
      List(
        nonTerminal(cct.fields.map(_.getType), CaseClass(cct, _), Tags.tagOf(cct) )
      )

    case act: AbstractClassType =>
      act.knownCCDescendants.map { cct =>
        nonTerminal(cct.fields.map(_.getType), CaseClass(cct, _), Tags.tagOf(cct) )
      }

    case st @ SetType(base) =>
      List(
        terminal(FiniteSet(Set(), base), Tags.Constant),
        nonTerminal(List(base),   { case elems     => FiniteSet(elems.toSet, base) }, Tags.Constructor(isTerminal = false)),
        nonTerminal(List(st, st), { case Seq(a, b) => SetUnion(a, b) }),
        nonTerminal(List(st, st), { case Seq(a, b) => SetIntersection(a, b) }),
        nonTerminal(List(st, st), { case Seq(a, b) => SetDifference(a, b) })
      )

    case UnitType =>
      List(
        terminal(UnitLiteral(), Tags.Constant)
      )

    case _ =>
      Nil
  }
}<|MERGE_RESOLUTION|>--- conflicted
+++ resolved
@@ -18,11 +18,7 @@
     case BooleanType =>
       List(
         terminal(BooleanLiteral(false), Tags.BooleanC),
-<<<<<<< HEAD
         terminal(BooleanLiteral(true), Tags.BooleanC),
-=======
-        terminal(BooleanLiteral(true),  Tags.BooleanC),
->>>>>>> 1d7ddb48
         nonTerminal(List(BooleanType), { case Seq(a) => not(a) }, Tags.Not),
         nonTerminal(List(BooleanType, BooleanType), { case Seq(a, b) => and(a, b) }, Tags.And),
         nonTerminal(List(BooleanType, BooleanType), { case Seq(a, b) => or(a, b)  }, Tags.Or ),
