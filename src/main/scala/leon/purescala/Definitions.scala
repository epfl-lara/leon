/* Copyright 2009-2016 EPFL, Lausanne */

package leon
package purescala

import utils.Library
import Common._
import Expressions._
import ExprOps._
import Types._
import TypeOps._

object Definitions {

  sealed abstract class Definition extends Tree {

    val id: Identifier

    def subDefinitions: Seq[Definition] // The enclosed scopes/definitions by this definition

    def containsDef(df: Definition): Boolean = {
      subDefinitions.exists { sd =>
        sd == df || sd.containsDef(df)
      }
    }

    override def hashCode : Int = id.hashCode
    override def equals(that : Any) : Boolean = that match {
      case t : Definition => t.id == this.id
      case _ => false
    }

    def writeScalaFile(filename: String, opgm: Option[Program] = None) {
      import java.io.FileWriter
      import java.io.BufferedWriter
      val fstream = new FileWriter(filename)
      val out = new BufferedWriter(fstream)
      out.write(ScalaPrinter(this, opgm = opgm))
      out.close()
    }
  }

  /**
   *  A ValDef declares a new identifier to be of a certain type.
   *  The optional tpe, if present, overrides the type of the underlying Identifier id
   *  This is useful to instantiate argument types of polymorphic functions
   */
  case class ValDef(id: Identifier) extends Definition with Typed {
    self: Serializable =>

    val getType = id.getType

    var defaultValue : Option[FunDef] = None

    var isVar: Boolean = false

    def setIsVar(b: Boolean): this.type = { this.isVar = b; this }

    def subDefinitions = Seq()

    /** Transform this [[ValDef]] into a [[Expressions.Variable Variable]] */
    def toVariable : Variable = Variable(id)
  }

  /** A wrapper for a program. For now a program is simply a single object. */
  case class Program(units: List[UnitDef]) extends Definition {
    val id = FreshIdentifier("program")

    lazy val library = Library(this)

    def subDefinitions = units

    def definedFunctions    = units.flatMap(_.definedFunctions)
    def definedClasses      = units.flatMap(_.definedClasses)
    def classHierarchyRoots = units.flatMap(_.classHierarchyRoots)
    def singleCaseClasses   = units.flatMap(_.singleCaseClasses)
    def modules             = {
      units.flatMap(_.defs.collect {
        case md: ModuleDef => md
      })
    }

    lazy val callGraph      = new CallGraph(this)

    def caseClassDef(name: String) = definedClasses.collectFirst {
      case ccd: CaseClassDef if ccd.id.name == name => ccd
    }.getOrElse(throw LeonFatalError("Unknown case class '"+name+"'"))

    def lookupAll(name: String)  = DefOps.searchWithin(name, this)
    def lookup(name: String)     = lookupAll(name).headOption

    def lookupCaseClass(name: String) = lookupAll(name).collect{ case c: CaseClassDef => c }.headOption
    def lookupAbstractClass(name: String) = lookupAll(name).collect{ case c: AbstractClassDef => c }.headOption
    def lookupFunDef(name: String) = lookupAll(name).collect{ case c: FunDef => c }.headOption
  }

  object Program {
    lazy val empty: Program = Program(Nil)
  }

  case class TypeParameterDef(tp: TypeParameter) extends Definition {
    def subDefinitions = Seq()
    def freshen = TypeParameterDef(tp.freshen)
    val id = tp.id
  }

  /** A package as a path of names */
  type PackageRef = List[String]

  case class Import(path: List[String], isWild: Boolean) extends Tree {
    def importedDefs(in: UnitDef)(implicit pgm: Program): Seq[Definition] = {
      val found = DefOps.searchRelative(path.mkString("."), in)
      if (isWild) {
        found.flatMap(_.subDefinitions)
      } else {
        found
      }
    }
  }

  /** Definition of a compilation unit, corresponding to a source file
    *
    * @param id The name of the file this [[UnitDef]] was compiled from
    * @param pack The package of this [[UnitDef]]
    * @param imports The imports of this [[UnitDef]]
    * @param defs The [[Definition]]s (classes and objects) in this [[UnitDef]]
    * @param isMainUnit Whether this is a user-provided file or a library file
    */
  case class UnitDef(
    id: Identifier,
    pack: PackageRef,
    imports: Seq[Import],
    defs: Seq[Definition],
    isMainUnit: Boolean
  ) extends Definition {

    def subDefinitions = defs

    def definedFunctions = defs.flatMap{
      case m: ModuleDef => m.definedFunctions
      case _ => Nil
    }

    def definedClasses = defs.flatMap {
      case c: ClassDef => List(c)
      case m: ModuleDef => m.definedClasses
      case _ => Nil
    }

    def classHierarchyRoots = {
      definedClasses.filter(!_.hasParent)
    }

    // Guarantees that a parent always appears before its children
    def classHierarchies = classHierarchyRoots map { root =>
      root +: root.knownDescendants
    }

    def singleCaseClasses = {
      definedClasses.collect {
        case ccd: CaseClassDef if !ccd.hasParent => ccd
      }
    }

    def modules = defs.collect {
      case md: ModuleDef => md
    }
  }

  object UnitDef {
    def apply(id: Identifier, modules : Seq[ModuleDef]) : UnitDef =
      UnitDef(id, Nil, Nil, modules, true)
  }

  /** Corresponds to an '''object''' in scala. Contains [[FunDef]]s, [[ClassDef]]s and [[ValDef]]s. */
  case class ModuleDef(id: Identifier, defs: Seq[Definition], isPackageObject: Boolean) extends Definition {

    def subDefinitions = defs

    lazy val definedFunctions : Seq[FunDef] = defs.collect { case fd: FunDef => fd }

    lazy val definedClasses : Seq[ClassDef] = defs.collect { case ctd: ClassDef => ctd }

    lazy val classHierarchyRoots : Seq[ClassDef] = defs.collect {
      case ctd: ClassDef if !ctd.hasParent => ctd
    }

    lazy val algebraicDataTypes : Map[AbstractClassDef, Seq[CaseClassDef]] = defs.collect {
      case c : CaseClassDef if c.parent.isDefined => c
    }.groupBy(_.parent.get.classDef)

    lazy val singleCaseClasses : Seq[CaseClassDef] = defs.collect {
      case c : CaseClassDef if !c.parent.isDefined => c
    }
  }

  /** A trait that represents flags that annotate a ClassDef with different attributes */
  sealed trait ClassFlag

  object ClassFlag {
    def fromName(name: String, args: Seq[Option[Any]]): ClassFlag = Annotation(name, args)
  }

  /** A trait that represents flags that annotate a FunDef with different attributes */
  sealed trait FunctionFlag

  object FunctionFlag {
    def fromName(name: String, args: Seq[Option[Any]]): FunctionFlag = name match {
      case "inline" => IsInlined
      case _ => Annotation(name, args)
    }
  }

  // Whether this FunDef was originally a (lazy) field
  case class IsField(isLazy: Boolean) extends FunctionFlag
  // Compiler annotations given in the source code as @annot
  case class Annotation(annot: String, args: Seq[Option[Any]]) extends FunctionFlag with ClassFlag
  // If this class was a method. owner is the original owner of the method
  case class IsMethod(owner: ClassDef) extends FunctionFlag
  // If this function represents a loop that was there before XLangElimination
  // Contains a link to the FunDef where the loop was defined
  case class IsLoop(owner: FunDef) extends FunctionFlag
  // If extraction fails of the function's body fais, it is marked as abstract
  case object IsAbstract extends FunctionFlag
  // Currently, the only synthetic functions are those that calculate default values of parameters
  case object IsSynthetic extends FunctionFlag
  // Is inlined
  case object IsInlined extends FunctionFlag
  // Is private
  case object IsPrivate extends FunctionFlag with ClassFlag
  // Is an ADT invariant method
  case object IsADTInvariant extends FunctionFlag
  case object IsInner extends FunctionFlag

  /** Represents a class definition (either an abstract- or a case-class) */
  sealed trait ClassDef extends Definition {
    self =>

<<<<<<< HEAD
    def subDefinitions = fields ++ methods ++ tparams
=======
    def subDefinitions = fields ++ methods ++ tparams 
>>>>>>> d48cbb93

    val id: Identifier
    val tparams: Seq[TypeParameterDef]
    def fields: Seq[ValDef]
    val parent: Option[AbstractClassType]

    def hasParent = parent.isDefined

    def fieldsIds = fields.map(_.id)

    private var _children: List[ClassDef] = Nil

    def registerChild(chd: ClassDef) = {
      _children = (chd :: _children).sortBy(_.id.name)
    }

    private var _methods = List[FunDef]()

    def registerMethod(fd: FunDef) = {
      _methods = _methods ::: List(fd)
    }

    def unregisterMethod(id: Identifier) = {
      _methods = _methods filterNot (_.id == id)
    }

    def clearMethods() {
      _methods = Nil
    }

    def methods = _methods

    private var _flags: Set[ClassFlag] = Set()

    def addFlags(flags: Set[ClassFlag]): this.type = {
      this._flags ++= flags
      this
    }

    def addFlag(flag: ClassFlag): this.type = addFlags(Set(flag))

    def flags = _flags

    private var _invariant: Option[FunDef] = None

    def invariant: Option[FunDef] = parent.flatMap(_.classDef.invariant).orElse(_invariant)
    def setInvariant(fd: FunDef): Unit = parent match {
      case Some(act) => act.classDef.setInvariant(fd)
      case None => _invariant = Some(fd)
    }

    def hasInvariant: Boolean = invariant.isDefined || (this +: root.knownDescendants).exists(cd => cd.methods.exists(_.isInvariant))

    def annotations: Set[String] = extAnnotations.keySet
    def extAnnotations: Map[String, Seq[Option[Any]]] = flags.collect { case Annotation(s, args) => s -> args }.toMap

    lazy val ancestors: Seq[ClassDef] = parent.toSeq flatMap { p => p.classDef +: p.classDef.ancestors }

    lazy val root = ancestors.lastOption.getOrElse(this)

    def knownChildren: Seq[ClassDef] = _children

    def knownDescendants: Seq[ClassDef] = {
      knownChildren ++ knownChildren.flatMap {
        case acd: AbstractClassDef => acd.knownDescendants
        case _ => Nil
      }
    }

    def knownCCDescendants: Seq[CaseClassDef] = knownDescendants.collect {
      case ccd: CaseClassDef =>
        ccd
    }

    def isInductive: Boolean = {
      def induct(tpe: TypeTree, seen: Set[ClassDef]): Boolean = tpe match {
        case ct: ClassType =>
          val root = ct.classDef.root
          seen(root) || ct.fields.forall(vd => induct(vd.getType, seen + root))
        case TupleType(tpes) =>
          tpes.forall(tpe => induct(tpe, seen))
        case _ => true
      }

      if (this == root && !this.isAbstract) false
      else if (this != root) root.isInductive
      else knownCCDescendants.forall { ccd =>
        ccd.fields.forall(vd => induct(vd.getType, Set(root)))
      }
    }

    val isAbstract: Boolean
    val isCaseObject: Boolean

    lazy val definedFunctions : Seq[FunDef] = methods
    lazy val definedClasses = Seq(this)

    def typeArgs = tparams map (_.tp)

    def typed(tps: Seq[TypeTree]): ClassType
    def typed: ClassType
  }

  /** Abstract classes. */
  class AbstractClassDef(val id: Identifier,
                         val tparams: Seq[TypeParameterDef],
                         val parent: Option[AbstractClassType]) extends ClassDef {

    val fields = Nil
    val isAbstract   = true
    val isCaseObject = false

    lazy val singleCaseClasses : Seq[CaseClassDef] = Nil

    def typed(tps: Seq[TypeTree]) = {
      require(tps.length == tparams.length)
      AbstractClassType(this, tps)
    }
    def typed: AbstractClassType = typed(tparams.map(_.tp))

    /** Duplication of this [[CaseClassDef]].
      * @note This will not add known case class children
      */
    def duplicate(
      id: Identifier                    = this.id.freshen,
      tparams: Seq[TypeParameterDef]    = this.tparams,
      parent: Option[AbstractClassType] = this.parent
    ): AbstractClassDef = {
      val acd = new AbstractClassDef(id, tparams, parent)
      acd.addFlags(this.flags)
      if (!parent.exists(_.classDef.hasInvariant)) invariant.foreach(inv => acd.setInvariant(inv))
      parent.foreach(_.classDef.registerChild(acd))
      acd.copiedFrom(this)
    }
  }

  /** Case classes/ case objects. */
  class CaseClassDef(val id: Identifier,
                     val tparams: Seq[TypeParameterDef],
                     val parent: Option[AbstractClassType],
                     val isCaseObject: Boolean) extends ClassDef {

    private var _fields = Seq[ValDef]()

    def fields = _fields

    def setFields(fields: Seq[ValDef]) {
      _fields = fields
    }

    val isAbstract = false

    def selectorID2Index(id: Identifier) : Int = {
      val index = fields.indexWhere(_.id == id)

      if (index < 0) {
        scala.sys.error(
          "Could not find '"+id+"' ("+id.uniqueName+") within "+
          fields.map(_.id.uniqueName).mkString(", ")
        )
      } else index
    }

    lazy val singleCaseClasses : Seq[CaseClassDef] = if (hasParent) Nil else Seq(this)

    def typed: CaseClassType = typed(tparams.map(_.tp))
    def typed(tps: Seq[TypeTree]): CaseClassType = {
      require(tps.length == tparams.length)
      CaseClassType(this, tps)
    }
<<<<<<< HEAD
    def typed: CaseClassType = typed(tparams.map(_.tp))

=======
    
>>>>>>> d48cbb93
    /** Duplication of this [[CaseClassDef]].
      * @note This will not replace recursive [[CaseClassDef]] calls in [[fields]] nor the parent abstract class types
      */
    def duplicate(
      id: Identifier                    = this.id.freshen,
      tparams: Seq[TypeParameterDef]    = this.tparams,
      fields: Seq[ValDef]               = this.fields,
      parent: Option[AbstractClassType] = this.parent,
      isCaseObject: Boolean             = this.isCaseObject
    ): CaseClassDef = {
      val cd = new CaseClassDef(id, tparams, parent, isCaseObject)
      cd.setFields(fields)
      cd.addFlags(this.flags)
      if (!parent.exists(_.classDef.hasInvariant)) invariant.foreach(inv => cd.setInvariant(inv))
      parent.foreach(_.classDef.registerChild(cd))
      cd.copiedFrom(this)
    }
  }

  /** Function/method definition.
    *
    *  This class represents methods or fields of objects or classes. By "fields" we mean
    *  fields defined in the body of a class/object, not the constructor arguments of a case class
    *  (those are accessible through [[leon.purescala.Definitions.ClassDef.fields]]).
    *
    *  When it comes to verification, all are treated the same (as functions).
    *  They are only differentiated when it comes to code generation/ pretty printing.
    *  By default, the FunDef represents a function/method as opposed to a field,
    *  unless otherwise specified by its flags.
    *
    *  Bear in mind that [[id]] will not be consistently typed.
    */
  class FunDef(
    val id: Identifier,
    val tparams: Seq[TypeParameterDef],
    val params: Seq[ValDef],
    val returnType: TypeTree
  ) extends Definition {

    /* Body manipulation */

    var fullBody: Expr = NoTree(returnType)

    def body: Option[Expr] = withoutSpec(fullBody)
    def body_=(b: Option[Expr]) = {
      fullBody = withBody(fullBody, b)
    }

    def precondition = preconditionOf(fullBody)
    def precondition_=(oe: Option[Expr]) = {
      fullBody = withPrecondition(fullBody, oe)
<<<<<<< HEAD
=======
    }
    def precondition_=(p: Path) = {
      fullBody = withPath(fullBody, p)
>>>>>>> d48cbb93
    }
    def precOrTrue = precondition getOrElse BooleanLiteral(true)

    def postcondition = postconditionOf(fullBody)
    def postcondition_=(op: Option[Expr]) = {
      fullBody = withPostcondition(fullBody, op)
    }
    def postOrTrue = postcondition getOrElse {
      val arg = ValDef(FreshIdentifier("res", returnType, alwaysShowUniqueID = true))
      Lambda(Seq(arg), BooleanLiteral(true))
    }

    def hasBody          = body.isDefined
    def hasPrecondition  = precondition.isDefined
    def hasPostcondition = postcondition.isDefined

    /* Nested definitions */
    def directlyNestedFuns = directlyNestedFunDefs(fullBody)
    def subDefinitions = params ++ tparams ++ directlyNestedFuns.toList

    /** Duplication of this [[FunDef]].
      * @note This will not replace recursive function calls in [[fullBody]]
      */
    def duplicate(
      id: Identifier                  = this.id.freshen,
      tparams: Seq[TypeParameterDef]  = this.tparams,
      params: Seq[ValDef]             = this.params,
      returnType: TypeTree            = this.returnType
    ): FunDef = {
      val fd = new FunDef(id, tparams, params, returnType)
      fd.fullBody = this.fullBody
      fd.addFlags(this.flags)
      fd.copiedFrom(this)
    }

    /* Flags */

    private[this] var _flags: Set[FunctionFlag] = Set()

    def addFlags(flags: Set[FunctionFlag]): FunDef = {
      this._flags ++= flags
      this
    }

    def addFlag(flag: FunctionFlag): FunDef = addFlags(Set(flag))

    def flags = _flags

    def annotations: Set[String] = extAnnotations.keySet
    def extAnnotations: Map[String, Seq[Option[Any]]] = flags.collect {
      case Annotation(s, args) => s -> args
    }.toMap
    def canBeLazyField    = flags.contains(IsField(true))  && params.isEmpty && tparams.isEmpty
    def canBeStrictField  = flags.contains(IsField(false)) && params.isEmpty && tparams.isEmpty
    def canBeField        = canBeLazyField || canBeStrictField
    def isRealFunction    = !canBeField
    def isSynthetic       = flags contains IsSynthetic
    def isInvariant       = flags contains IsADTInvariant
    def isInner           = flags contains IsInner
    def methodOwner       = flags collectFirst { case IsMethod(cd) => cd }

    /* Wrapping in TypedFunDef */

    def typed(tps: Seq[TypeTree]): TypedFunDef = {
      assert(tps.size == tparams.size)
      TypedFunDef(this, tps)
    }

    def typed: TypedFunDef = typed(tparams.map(_.tp))

    /* Auxiliary methods */

    def qualifiedName(implicit pgm: Program) = DefOps.qualifiedName(this, useUniqueIds = false)

    def isRecursive(p: Program) = p.callGraph.transitiveCallees(this) contains this

    def paramIds = params map { _.id }

    def typeArgs = tparams map (_.tp)

    def applied(args: Seq[Expr]): FunctionInvocation = Constructors.functionInvocation(this, args)
    def applied = FunctionInvocation(this.typed, this.paramIds map Variable)
  }

  // Wrapper for typing function according to valuations for type parameters
  case class TypedFunDef(fd: FunDef, tps: Seq[TypeTree]) extends Tree {
    val id = fd.id

    def signature = {
      if (tps.nonEmpty) {
        id.toString+tps.mkString("[", ", ", "]")
      } else {
        id.toString
      }
    }

    private lazy val typesMap: Map[TypeParameter, TypeTree] = {
      (fd.typeArgs zip tps).toMap.filter(tt => tt._1 != tt._2)
    }

    def translated(t: TypeTree): TypeTree = instantiateType(t, typesMap)

    def translated(e: Expr): Expr = instantiateType(e, typesMap, paramsMap)

    /** A mapping from this [[TypedFunDef]]'s formal parameters to real arguments
      *
      * @param realArgs The arguments to which the formal argumentas are mapped
      * */
    def paramSubst(realArgs: Seq[Expr]) = {
      require(realArgs.size == params.size)
      (paramIds zip realArgs).toMap
    }

    /** Substitute this [[TypedFunDef]]'s formal parameters with real arguments in some expression
     *
     * @param realArgs The arguments to which the formal argumentas are mapped
     * @param e The expression in which the substitution will take place
     */
    def withParamSubst(realArgs: Seq[Expr], e: Expr) = {
      replaceFromIDs(paramSubst(realArgs), e)
    }

    def applied(realArgs: Seq[Expr]): FunctionInvocation = {
      FunctionInvocation(this, realArgs)
    }

    def applied: FunctionInvocation =
      applied(params map { _.toVariable })

    /**
     *  Params will return ValDefs instantiated with the correct types
     *  For such a ValDef(id,tp) it may hold that (id.getType != tp)
     */
    lazy val (params: Seq[ValDef], paramsMap: Map[Identifier, Identifier]) = {
      if (typesMap.isEmpty) {
        (fd.params, Map())
      } else {
        val newParams = fd.params.map { vd =>
          val newTpe = translated(vd.getType)
          val newId = FreshIdentifier(vd.id.name, newTpe, true).copiedFrom(vd.id)
          vd.copy(id = newId).setPos(vd)
        }

        val paramsMap: Map[Identifier, Identifier] = (fd.params zip newParams).map { case (vd1, vd2) => vd1.id -> vd2.id }.toMap

        (newParams, paramsMap)
      }
    }

    lazy val functionType = FunctionType(params.map(_.getType).toList, returnType)

    lazy val returnType: TypeTree = translated(fd.returnType)

    lazy val paramIds = params map { _.id }

    private var trCache = Map[Expr, Expr]()

    private def cached(e: Expr): Expr = {
      trCache.getOrElse(e, {
        val res = translated(e)
        trCache += e -> res
        res
      })
    }

    // Methods that extract expressions from the underlying FunDef, using a cache

    def fullBody      = cached(fd.fullBody)
    def body          = fd.body map cached
    def precondition  = fd.precondition map cached
    def precOrTrue    = cached(fd.precOrTrue)
    def postcondition = fd.postcondition map cached
    def postOrTrue    = cached(fd.postOrTrue)

    def hasImplementation = body.isDefined
    def hasBody           = hasImplementation
    def hasPrecondition   = precondition.isDefined
    def hasPostcondition  = postcondition.isDefined

    override def getPos = fd.getPos
  }
}<|MERGE_RESOLUTION|>--- conflicted
+++ resolved
@@ -13,11 +13,11 @@
 object Definitions {
 
   sealed abstract class Definition extends Tree {
-
+    
     val id: Identifier
 
     def subDefinitions: Seq[Definition] // The enclosed scopes/definitions by this definition
-
+  
     def containsDef(df: Definition): Boolean = {
       subDefinitions.exists { sd =>
         sd == df || sd.containsDef(df)
@@ -40,7 +40,7 @@
     }
   }
 
-  /**
+  /** 
    *  A ValDef declares a new identifier to be of a certain type.
    *  The optional tpe, if present, overrides the type of the underlying Identifier id
    *  This is useful to instantiate argument types of polymorphic functions
@@ -88,7 +88,7 @@
 
     def lookupAll(name: String)  = DefOps.searchWithin(name, this)
     def lookup(name: String)     = lookupAll(name).headOption
-
+    
     def lookupCaseClass(name: String) = lookupAll(name).collect{ case c: CaseClassDef => c }.headOption
     def lookupAbstractClass(name: String) = lookupAll(name).collect{ case c: AbstractClassDef => c }.headOption
     def lookupFunDef(name: String) = lookupAll(name).collect{ case c: FunDef => c }.headOption
@@ -103,9 +103,9 @@
     def freshen = TypeParameterDef(tp.freshen)
     val id = tp.id
   }
-
+ 
   /** A package as a path of names */
-  type PackageRef = List[String]
+  type PackageRef = List[String] 
 
   case class Import(path: List[String], isWild: Boolean) extends Tree {
     def importedDefs(in: UnitDef)(implicit pgm: Program): Seq[Definition] = {
@@ -133,9 +133,9 @@
     defs: Seq[Definition],
     isMainUnit: Boolean
   ) extends Definition {
-
+     
     def subDefinitions = defs
-
+    
     def definedFunctions = defs.flatMap{
       case m: ModuleDef => m.definedFunctions
       case _ => Nil
@@ -166,17 +166,17 @@
       case md: ModuleDef => md
     }
   }
-
+  
   object UnitDef {
-    def apply(id: Identifier, modules : Seq[ModuleDef]) : UnitDef =
+    def apply(id: Identifier, modules : Seq[ModuleDef]) : UnitDef = 
       UnitDef(id, Nil, Nil, modules, true)
   }
-
+  
   /** Corresponds to an '''object''' in scala. Contains [[FunDef]]s, [[ClassDef]]s and [[ValDef]]s. */
   case class ModuleDef(id: Identifier, defs: Seq[Definition], isPackageObject: Boolean) extends Definition {
-
+    
     def subDefinitions = defs
-
+    
     lazy val definedFunctions : Seq[FunDef] = defs.collect { case fd: FunDef => fd }
 
     lazy val definedClasses : Seq[ClassDef] = defs.collect { case ctd: ClassDef => ctd }
@@ -236,11 +236,7 @@
   sealed trait ClassDef extends Definition {
     self =>
 
-<<<<<<< HEAD
-    def subDefinitions = fields ++ methods ++ tparams
-=======
     def subDefinitions = fields ++ methods ++ tparams 
->>>>>>> d48cbb93
 
     val id: Identifier
     val tparams: Seq[TypeParameterDef]
@@ -352,7 +348,7 @@
     val fields = Nil
     val isAbstract   = true
     val isCaseObject = false
-
+    
     lazy val singleCaseClasses : Seq[CaseClassDef] = Nil
 
     def typed(tps: Seq[TypeTree]) = {
@@ -360,7 +356,7 @@
       AbstractClassType(this, tps)
     }
     def typed: AbstractClassType = typed(tparams.map(_.tp))
-
+    
     /** Duplication of this [[CaseClassDef]].
       * @note This will not add known case class children
       */
@@ -411,12 +407,7 @@
       require(tps.length == tparams.length)
       CaseClassType(this, tps)
     }
-<<<<<<< HEAD
-    def typed: CaseClassType = typed(tparams.map(_.tp))
-
-=======
-    
->>>>>>> d48cbb93
+    
     /** Duplication of this [[CaseClassDef]].
       * @note This will not replace recursive [[CaseClassDef]] calls in [[fields]] nor the parent abstract class types
       */
@@ -457,9 +448,9 @@
   ) extends Definition {
 
     /* Body manipulation */
-
+    
     var fullBody: Expr = NoTree(returnType)
-
+    
     def body: Option[Expr] = withoutSpec(fullBody)
     def body_=(b: Option[Expr]) = {
       fullBody = withBody(fullBody, b)
@@ -468,18 +459,15 @@
     def precondition = preconditionOf(fullBody)
     def precondition_=(oe: Option[Expr]) = {
       fullBody = withPrecondition(fullBody, oe)
-<<<<<<< HEAD
-=======
     }
     def precondition_=(p: Path) = {
       fullBody = withPath(fullBody, p)
->>>>>>> d48cbb93
     }
     def precOrTrue = precondition getOrElse BooleanLiteral(true)
 
     def postcondition = postconditionOf(fullBody)
     def postcondition_=(op: Option[Expr]) = {
-      fullBody = withPostcondition(fullBody, op)
+      fullBody = withPostcondition(fullBody, op) 
     }
     def postOrTrue = postcondition getOrElse {
       val arg = ValDef(FreshIdentifier("res", returnType, alwaysShowUniqueID = true))
@@ -489,7 +477,7 @@
     def hasBody          = body.isDefined
     def hasPrecondition  = precondition.isDefined
     def hasPostcondition = postcondition.isDefined
-
+    
     /* Nested definitions */
     def directlyNestedFuns = directlyNestedFunDefs(fullBody)
     def subDefinitions = params ++ tparams ++ directlyNestedFuns.toList
@@ -536,7 +524,7 @@
     def methodOwner       = flags collectFirst { case IsMethod(cd) => cd }
 
     /* Wrapping in TypedFunDef */
-
+    
     def typed(tps: Seq[TypeTree]): TypedFunDef = {
       assert(tps.size == tparams.size)
       TypedFunDef(this, tps)
@@ -557,6 +545,7 @@
     def applied(args: Seq[Expr]): FunctionInvocation = Constructors.functionInvocation(this, args)
     def applied = FunctionInvocation(this.typed, this.paramIds map Variable)
   }
+
 
   // Wrapper for typing function according to valuations for type parameters
   case class TypedFunDef(fd: FunDef, tps: Seq[TypeTree]) extends Tree {
@@ -603,9 +592,9 @@
     def applied: FunctionInvocation =
       applied(params map { _.toVariable })
 
-    /**
+    /** 
      *  Params will return ValDefs instantiated with the correct types
-     *  For such a ValDef(id,tp) it may hold that (id.getType != tp)
+     *  For such a ValDef(id,tp) it may hold that (id.getType != tp)  
      */
     lazy val (params: Seq[ValDef], paramsMap: Map[Identifier, Identifier]) = {
       if (typesMap.isEmpty) {
