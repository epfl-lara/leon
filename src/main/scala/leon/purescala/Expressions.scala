--- conflicted
+++ resolved
@@ -193,18 +193,6 @@
     }
   }
 
-<<<<<<< HEAD
-  /** $encodingof the '''this''' keyword
-    * Both [[Expressions.MethodInvocation]] and [[Expressions.This]] get removed by phase [[MethodLifting]].
-    * Methods become functions, [[Expressions.This]] becomes first argument,
-    * and [[Expressions.MethodInvocation]] becomes [[Expressions.FunctionInvocation]].
-    */
-=======
-  case class Forall(args: Seq[ValDef], body: Expr) extends Expr {
-    require(body.getType == BooleanType)
-    val getType = BooleanType
-  }
-
   case class ArrayForall(array: Expr, from: Expr, to: Expr, body: Expr) extends Expr {
     require(body.getType match {
       case FunctionType(_, BooleanType) => true
@@ -241,8 +229,11 @@
     val getType = BooleanType
   }
 
-  /** The '''this''' keyword */
->>>>>>> 329fc073
+  /** $encodingof the '''this''' keyword
+    * Both [[Expressions.MethodInvocation]] and [[Expressions.This]] get removed by phase [[MethodLifting]].
+    * Methods become functions, [[Expressions.This]] becomes first argument,
+    * and [[Expressions.MethodInvocation]] becomes [[Expressions.FunctionInvocation]].
+    */
   case class This(ct: ClassType) extends Expr with Terminal {
     val getType = ct
   }
