--- conflicted
+++ resolved
@@ -583,12 +583,7 @@
 
       case fd: FunDef =>
         for ((k, vs) <- fd.extAnnotations) {
-<<<<<<< HEAD
-=======
-          // r-mukund: The old pretty printer wasn't printing annotations correctly:
-          // @precondition(3) would be printed as @precondition(Some(3))
-          // The following hack fixed the immediate issue, but I am unsure whether it completely solves the problem.
->>>>>>> 49cb2399
+          // FIXME: This is wrong, but when is the result actually None?
           val vsStrs = vs.map(_.map(v => s"$v").getOrElse("None"))
           p"""|@$k${nary(vsStrs, ",", "(", ")")}
               |"""
