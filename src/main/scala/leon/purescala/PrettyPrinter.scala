--- conflicted
+++ resolved
@@ -663,14 +663,11 @@
     case (e: Expr, Some(within: Expr)) if noBracesSub(within) contains e => false
     case (_: Expr, Some(_: MatchCase)) => false
     case (_: LetDef, Some(_: LetDef)) => false
-<<<<<<< HEAD
     case (e: Expr, Some(LetPattern(_, _, _))) => false
-=======
     case (_: Expr, Some(_: xlang.Expressions.Block)) => false
     case (_: xlang.Expressions.Block, Some(_: xlang.Expressions.While)) => false
     case (_: xlang.Expressions.Block, Some(_: FunDef)) => false
     case (_: xlang.Expressions.Block, Some(_: LetDef)) => false
->>>>>>> d48cbb93
     case (e: Expr, Some(_)) => true
     case _ => false
   }
