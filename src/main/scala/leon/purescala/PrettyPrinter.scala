--- conflicted
+++ resolved
@@ -178,7 +178,6 @@
             }
         }
 
-<<<<<<< HEAD
       case And(exprs)                     => optP { p"${nary(exprs, " && ")}" }
       case Or(exprs)                      => optP { p"${nary(exprs, "| || ")}" } // Ugliness award! The first | is there to shield from stripMargin()
       case Not(Equals(l, r))              => optP { p"$l \u2260 $r" }
@@ -216,7 +215,6 @@
           val escaped = StringEscapeUtils.escapeJava(v)
           p"$dbquote$escaped$dbquote"
         }
-=======
 
       case ArrayForall(a, IntLiteral(0), ArrayLength(a2), pred) if a == a2 => 
         p"$a.forall($pred)"
@@ -232,21 +230,6 @@
       case BoundedExists(from, to, pred) => 
         p"exists($from, $to, $pred)"
 
-      case And(exprs)           => optP { p"${nary(exprs, " && ")}" }
-      case Or(exprs)            => optP { p"${nary(exprs, "| || ")}" }
-      case Not(Equals(l, r))    => optP { p"$l \u2260 $r" }
-      case Implies(l,r)         => optP { p"$l ==> $r" }
-      case UMinus(expr)         => p"-$expr"
-      case BVUMinus(expr)       => p"-$expr"
-      case RealUMinus(expr)     => p"-$expr"
-      case Equals(l,r)          => optP { p"$l == $r" }
-      case IntLiteral(v)        => p"$v"
-      case InfiniteIntegerLiteral(v) => p"$v"
-      case RealLiteral(d)       => p"$d"
-      case CharLiteral(v)       => p"$v"
-      case BooleanLiteral(v)    => p"$v"
-      case UnitLiteral()        => p"()"
->>>>>>> 329fc073
       case GenericValue(tp, id) => p"$tp#$id"
       case Tuple(exprs)         => p"($exprs)"
       case TupleSelect(t, i)    => p"$t._$i"
