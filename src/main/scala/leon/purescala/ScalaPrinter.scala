/* Copyright 2009-2013 EPFL, Lausanne */
package leon
package purescala

import Common._
import Trees._
import TypeTrees._
import Definitions._

/** This pretty-printer only print valid scala syntax */
class ScalaPrinter(sb: StringBuffer = new StringBuffer) extends PrettyPrinter(sb) {
  import Common._
  import Trees._
  import TypeTrees._
  import Definitions._

  import java.lang.StringBuffer

  // EXPRESSIONS
  // all expressions are printed in-line
  override def pp(tree: Expr, lvl: Int): Unit = tree match {
    case Variable(id) => sb.append(idToString(id))
    case DeBruijnIndex(idx) => sys.error("Not Valid Scala")
    case LetTuple(ids,d,e) =>
      sb.append("locally {\n")
      ind(lvl+1)
      sb.append("val (" )
      for (((id, tpe), i) <- ids.map(id => (id, id.getType)).zipWithIndex) {
          sb.append(idToString(id)+": ")
          pp(tpe, lvl)
          if (i != ids.size-1) {
              sb.append(", ")
          }
      }
      sb.append(") = ")
      pp(d, lvl+1)
      sb.append("\n")
      ind(lvl+1)
      pp(e, lvl+1)
      sb.append("\n")
      ind(lvl)
      sb.append("}\n")
      ind(lvl)

    case Let(b,d,e) =>
      sb.append("locally {\n")
      ind(lvl+1)
      sb.append("val " + b + " = ")
      pp(d, lvl+1)
      sb.append("\n")
      ind(lvl+1)
      pp(e, lvl+1)
      sb.append("\n")
      ind(lvl)
      sb.append("}\n")
      ind(lvl)

    case LetDef(fd, body) =>
      sb.append("{\n")
      pp(fd, lvl+1)
      sb.append("\n")
      sb.append("\n")
      ind(lvl)
      pp(body, lvl)
      sb.append("}\n")

    case And(exprs) => ppNary(exprs, "(", " && ", ")", lvl)            // \land
    case Or(exprs) => ppNary(exprs, "(", " || ", ")", lvl)             // \lor
    case Not(Equals(l, r)) => ppBinary(l, r, " != ", lvl)    // \neq
    case UMinus(expr) => ppUnary(expr, "-(", ")", lvl)
    case Equals(l,r) => ppBinary(l, r, " == ", lvl)

    case IntLiteral(v) => sb.append(v)
    case BooleanLiteral(v) => sb.append(v)
    case StringLiteral(s) => sb.append("\"" + s + "\"")
    case UnitLiteral => sb.append("()")

    /* These two aren't really supported in Scala, but we know how to encode them. */
    case Implies(l,r) => pp(Or(Not(l), r), lvl)
    case Iff(l,r) => ppBinary(l, r, " == ", lvl)

    case Tuple(exprs) => ppNary(exprs, "(", ", ", ")", lvl)
    case TupleSelect(t, i) =>
      pp(t, lvl)
      sb.append("._" + i)

    case CaseClass(cd, args) =>
      sb.append(idToString(cd.id))
      if (cd.isCaseObject) {
        ppNary(args, "", "", "", lvl)
      } else {
        ppNary(args, "(", ", ", ")", lvl)
      }

    case CaseClassInstanceOf(cd, e) =>
      pp(e, lvl)
      sb.append(".isInstanceOf[" + idToString(cd.id) + "]")

    case CaseClassSelector(_, cc, id) =>
      pp(cc, lvl)
      sb.append("." + idToString(id))

    case FunctionInvocation(fd, args) =>
      sb.append(idToString(fd.id))
      ppNary(args, "(", ", ", ")", lvl)

    case Plus(l,r) => ppBinary(l, r, " + ", lvl)
    case Minus(l,r) => ppBinary(l, r, " - ", lvl)
    case Times(l,r) => ppBinary(l, r, " * ", lvl)
    case Division(l,r) => ppBinary(l, r, " / ", lvl)
    case Modulo(l,r) => ppBinary(l, r, " % ", lvl)
    case LessThan(l,r) => ppBinary(l, r, " < ", lvl)
    case GreaterThan(l,r) => ppBinary(l, r, " > ", lvl)
    case LessEquals(l,r) => ppBinary(l, r, " <= ", lvl)      // \leq
    case GreaterEquals(l,r) => ppBinary(l, r, " >= ", lvl)   // \geq
    case FiniteSet(rs) => ppNary(rs, "Set(", ", ", ")", lvl)
    case FiniteMultiset(rs) => ppNary(rs, "{|", ", ", "|}", lvl)
    case EmptyMultiset(_) => sys.error("Not Valid Scala")
    case ElementOfSet(e, s) => ppBinary(s, e, " contains ", lvl)
    //case ElementOfSet(s,e) => ppBinary(s, e, " \u2208 ", lvl)    // \in
    //case SubsetOf(l,r) => ppBinary(l, r, " \u2286 ", lvl)        // \subseteq
    //case Not(SubsetOf(l,r)) => ppBinary(l, r, " \u2288 ", lvl)        // \notsubseteq
    case SetMin(s) =>
      pp(s, lvl)
      sb.append(".min")
    case SetMax(s) =>
      pp(s, lvl)
      sb.append(".max")
    case SetUnion(l,r) => ppBinary(l, r, " ++ ", lvl)        // \cup
   // case MultisetUnion(l,r) => ppBinary(l, r, " \u222A ", lvl)   // \cup
   // case MapUnion(l,r) => ppBinary(l, r, " \u222A ", lvl)        // \cup
   case SetDifference(l,r) => ppBinary(l, r, " -- ", lvl)       
   // case MultisetDifference(l,r) => ppBinary(l, r, " \\ ", lvl)       
   case SetIntersection(l,r) => ppBinary(l, r, " & ", lvl) // \cap
   // case MultisetIntersection(l,r) => ppBinary(l, r, " \u2229 ", lvl) // \cap
    case SetCardinality(t) => ppUnary(t, "", ".size", lvl)
   // case MultisetCardinality(t) => ppUnary(t, "|", "|", lvl)
   // case MultisetPlus(l,r) => ppBinary(l, r, " \u228E ", lvl)    // U+
   // case MultisetToSet(e) => pp(e, lvl).append(".toSet")
    case FiniteMap(rs) =>
      sb.append("{")
      val sz = rs.size
      var c = 0
      rs.foreach{case (k, v) => {
        pp(k, lvl); sb.append(" -> "); pp(v, lvl); c += 1 ; if(c < sz) sb.append(", ")
      }}
      sb.append("}")

    case MapGet(m,k) =>
      pp(m, lvl)
      ppNary(Seq(k), "(", ",", ")", lvl)

    case MapIsDefinedAt(m,k) => {
      pp(m, lvl)
      sb.append(".isDefinedAt")
      ppNary(Seq(k), "(", ",", ")", lvl)
    }
    case ArrayLength(a) =>
      pp(a, lvl)
      sb.append(".length")

    case ArrayClone(a) =>
      pp(a, lvl)
      sb.append(".clone")

    case ArrayFill(size, v) =>
      sb.append("Array.fill(")
      pp(size, lvl)
      sb.append(")(")
      pp(v, lvl)
      sb.append(")")

    case ArrayMake(v) => sys.error("Not Scala Code")
    case ArraySelect(ar, i) =>
      pp(ar, lvl)
      sb.append("(")
      pp(i, lvl)
      sb.append(")")

    case ArrayUpdated(ar, i, v) =>
      pp(ar, lvl)
      sb.append(".updated(")
      pp(i, lvl)
      sb.append(", ")
      pp(v, lvl)
      sb.append(")")

    case FiniteArray(exprs) =>
      ppNary(exprs, "Array(", ", ", ")", lvl)

    case Distinct(exprs) =>
      sb.append("distinct")
      ppNary(exprs, "(", ", ", ")", lvl)
    
    case IfExpr(c, t, e) =>
      sb.append("if (")
      pp(c, lvl)
      sb.append(") {\n")
      ind(lvl+1)
      pp(t, lvl+1)
      sb.append("\n")
      ind(lvl)
      sb.append("} else {\n")
      ind(lvl+1)
      pp(e, lvl+1)
      sb.append("\n")
      ind(lvl)
      sb.append("}")

    case Choose(ids, pred) =>
      sb.append("(choose { (")
      for (((id, tpe), i) <- ids.map(id => (id, id.getType)).zipWithIndex) {
          sb.append(idToString(id)+": ")
          pp(tpe, lvl)
          if (i != ids.size-1) {
              sb.append(", ")
          }
      }
      sb.append(") =>\n")
      ind(lvl+1)
      pp(pred, lvl+1)
      sb.append("\n")
      ind(lvl)
      sb.append("})")

    case mex @ MatchExpr(s, csc) => {
      def ppc(p: Pattern): Unit = p match {
        //case InstanceOfPattern(None,     ctd) =>
        //case InstanceOfPattern(Some(id), ctd) =>
        case CaseClassPattern(bndr,     ccd, subps) => {
          bndr.foreach(b => sb.append(b + " @ "))
          sb.append(idToString(ccd.id)).append("(")
          var c = 0
          val sz = subps.size
          subps.foreach(sp => {
            ppc(sp)
            if(c < sz - 1)
              sb.append(", ")
            c = c + 1
          })
          sb.append(")")
        }
        case WildcardPattern(None)     => sb.append("_")
        case WildcardPattern(Some(id)) => sb.append(idToString(id))
        case InstanceOfPattern(bndr, ccd) => {
          bndr.foreach(b => sb.append(b + " : "))
          sb.append(idToString(ccd.id))
        }
        case TuplePattern(bndr, subPatterns) => {
          bndr.foreach(b => sb.append(b + " @ "))
          sb.append("(")
          subPatterns.init.foreach(p => {
            ppc(p)
            sb.append(", ")
          })
          ppc(subPatterns.last)
          sb.append(")")
        }
        case _ => sb.append("Pattern?")
      }

      sb.append("(")
      pp(s, lvl)
      // if(mex.posInfo != "") {
      //   sb.append(" match@(" + mex.posInfo + ") {\n")
      // } else {
        sb.append(" match {\n")
      // }

      csc.foreach(cs => {
        ind(lvl+1)
        sb.append("case ")
        ppc(cs.pattern)
        cs.theGuard.foreach(g => {
          sb.append(" if ")
          pp(g, lvl+1)
        })
        sb.append(" =>\n")
        ind(lvl+2)
        pp(cs.rhs, lvl+2)
        sb.append("\n")
      })
      ind(lvl)
      sb.append("}")
      sb.append(")")
    }

    case Not(expr) => ppUnary(expr, "!(", ")", lvl)               // \neg

    case e @ Error(desc) => {
      sb.append("leon.Utils.error[")
      pp(e.getType, lvl)
      sb.append("](\"" + desc + "\")")
    }

    case (expr: PrettyPrintable) => expr.printWith(lvl, this)

    case _ => sb.append("Expr?")
  }

  // TYPE TREES
  // all type trees are printed in-line

  override def pp(tpe: TypeTree, lvl: Int): Unit = tpe match {
    case Untyped => sb.append("???")
    case UnitType => sb.append("Unit")
    case Int32Type => sb.append("Int")
    case BooleanType => sb.append("Boolean")
    case ArrayType(bt) =>
      sb.append("Array[")
      pp(bt, lvl)
      sb.append("]")
    case SetType(bt) =>
      sb.append("Set[")
      pp(bt, lvl)
      sb.append("]")
    case MapType(ft,tt) =>
      sb.append("Map[")
      pp(ft, lvl)
      sb.append(",")
      pp(tt, lvl)
      sb.append("]")
    case MultisetType(bt) =>
      sb.append("Multiset[")
      pp(bt, lvl)
      sb.append("]")
    case TupleType(tpes) => ppNaryType(tpes, "(", ", ", ")", lvl)
    case FunctionType(fts, tt) =>
      if (fts.size > 1) {
        ppNaryType(fts, "(", ", ", ")", lvl)
      } else if (fts.size == 1) {
        pp(fts.head, lvl)
      }
      sb.append(" => ")
      pp(tt, lvl)
<<<<<<< HEAD
    case c: ClassType => sb.append(c.classDef.id)
=======
    case c: ClassType => sb.append(idToString(c.classDef.id))
>>>>>>> 20c13c96
    case _ => sb.append("Type?")
  }

  // DEFINITIONS
  // all definitions are printed with an end-of-line
  override def pp(defn: Definition, lvl: Int): Unit = {

    defn match {
      case Program(id, mainObj) => {
        assert(lvl == 0)
        pp(mainObj, lvl)
      }

      case ObjectDef(id, defs, invs) => {
        ind(lvl)
        sb.append("object ")
        sb.append(idToString(id))
        sb.append(" {\n")

        var c = 0
        val sz = defs.size

        defs.foreach(df => {
          pp(df, lvl+1)
          if(c < sz - 1) {
            sb.append("\n\n")
          }
          c = c + 1
        })

        sb.append("\n")
        ind(lvl)
        sb.append("}\n")
      }

      case AbstractClassDef(id, parent) =>
        ind(lvl)
        sb.append("sealed abstract class ")
        sb.append(idToString(id))
        parent.foreach(p => sb.append(" extends " + p.id))

      case CaseClassDef(id, parent, varDecls) =>
        ind(lvl)
        sb.append("case class ")
        sb.append(idToString(id))
        sb.append("(")
        var c = 0
        val sz = varDecls.size

        varDecls.foreach(vd => {
          sb.append(idToString(vd.id))
          sb.append(": ")
          pp(vd.tpe, lvl)
          if(c < sz - 1) {
            sb.append(", ")
          }
          c = c + 1
        })
        sb.append(")")
        parent.foreach(p => sb.append(" extends " + idToString(p.id)))

      case fd: FunDef =>

        ind(lvl)
        sb.append("def ")
        sb.append(idToString(fd.id))
        sb.append("(")

        val sz = fd.args.size
        var c = 0
        
        fd.args.foreach(arg => {
          sb.append(idToString(arg.id))
          sb.append(" : ")
          pp(arg.tpe, lvl)

          if(c < sz - 1) {
            sb.append(", ")
          }
          c = c + 1
        })

        sb.append(") : ")
        pp(fd.returnType, lvl)
        sb.append(" = {")

        fd.precondition match {
          case None =>
          case Some(prec) =>
            ind(lvl+1)
            sb.append("require(")
            pp(prec, lvl+1)
            sb.append(");\n")
        }

        fd.body match {
          case Some(body) =>
            pp(body, lvl)
          case None =>
            sb.append("???")
        }

        fd.postcondition match {
          case None =>
            sb.append("}")

          case Some((id, postc)) =>
            sb.append("} ensuring(")
            pp(Variable(id), lvl)
            sb.append(" => ")
            pp(postc, lvl)
            sb.append(")")
        }

      case _ => sb.append("Defn?")
    }
  }
}

object ScalaPrinter {
  def apply(tree: Expr, indent: Int): String = {
    val printer = new ScalaPrinter()
    printer.pp(tree, indent)
    printer.toString
  }

  def apply(tree: Expr): String = {
    val printer = new ScalaPrinter()
    printer.pp(tree, 0)
    printer.toString
  }

  def apply(tpe: TypeTree): String = {
    val printer = new ScalaPrinter()
    printer.pp(tpe, 0)
    printer.toString
  }

  def apply(defn: Definition): String = {
    val printer = new ScalaPrinter()
    printer.pp(defn, 0)
    printer.toString
  }
}<|MERGE_RESOLUTION|>--- conflicted
+++ resolved
@@ -333,11 +333,7 @@
       }
       sb.append(" => ")
       pp(tt, lvl)
-<<<<<<< HEAD
-    case c: ClassType => sb.append(c.classDef.id)
-=======
     case c: ClassType => sb.append(idToString(c.classDef.id))
->>>>>>> 20c13c96
     case _ => sb.append("Type?")
   }
 
