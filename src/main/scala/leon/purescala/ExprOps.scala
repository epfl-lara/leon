--- conflicted
+++ resolved
@@ -31,320 +31,7 @@
   * operations on Leon expressions.
   *
   */
-<<<<<<< HEAD
 object ExprOps extends { val Deconstructor = Operator } with SubTreeOps[Expr] {
-=======
-object ExprOps {
-
-  /* ========
-   * Core API
-   * ========
-   *
-   * All these functions should be stable, tested, and used everywhere. Modify
-   * with care.
-   */
-
-
-  /** Does a right tree fold
-    *
-    * A right tree fold applies the input function to the subnodes first (from left
-    * to right), and combine the results along with the current node value.
-    *
-    * @param f a function that takes the current node and the seq
-    *        of results form the subtrees.
-    * @param e The Expr on which to apply the fold.
-    * @return The expression after applying `f` on all subtrees.
-    * @note the computation is lazy, hence you should not rely on side-effects of `f`
-    */
-  def fold[T](f: (Expr, Seq[T]) => T)(e: Expr): T = {
-    val rec = fold(f) _
-    val Operator(es, _) = e
-
-    //Usages of views makes the computation lazy. (which is useful for
-    //contains-like operations)
-    f(e, es.view.map(rec))
-  }
-
-  /** Pre-traversal of the tree.
-    *
-    * Invokes the input function on every node '''before''' visiting
-    * children. Traverse children from left to right subtrees.
-    *
-    * e.g.
-    * {{{
-    *   Add(a, Minus(b, c))
-    * }}}
-    * will yield, in order:
-    * {{{
-    *   f(Add(a, Minus(b, c))); f(a); f(Minus(b, c)); f(b); f(c)
-    * }}}
-    *
-    * @param f a function to apply on each node of the expression
-    * @param e the expression to traverse
-    */
-  def preTraversal(f: Expr => Unit)(e: Expr): Unit = {
-    val rec = preTraversal(f) _
-    val Operator(es, _) = e
-    f(e)
-    es.foreach(rec)
-  }
-
-  /** Post-traversal of the tree.
-    *
-    * Invokes the input function on every node '''after''' visiting
-    * children.
-    *
-    * e.g.
-    * {{{
-    *   Add(a, Minus(b, c))
-    * }}}
-    * will yield, in order:
-    * {{{
-    *   f(a), f(b), f(c), f(Minus(b, c)), f(Add(a, Minus(b, c)))
-    * }}}
-    *
-    * @param f a function to apply on each node of the expression
-    * @param e the expression to traverse
-    */
-  def postTraversal(f: Expr => Unit)(e: Expr): Unit = {
-    val rec = postTraversal(f) _
-    val Operator(es, _) = e
-    es.foreach(rec)
-    f(e)
-  }
-
-  /** Pre-transformation of the tree.
-    *
-    * Takes a partial function of replacements and substitute
-    * '''before''' recursing down the trees.
-    *
-    * Supports two modes :
-    *
-    *   - If applyRec is false (default), will only substitute once on each level.
-    *
-    *   e.g.
-    *   {{{
-    *     Add(a, Minus(b, c)) with replacements: Minus(b,c) -> d, b -> e, d -> f
-    *   }}}
-    *   will yield:
-    *   {{{
-    *     Add(a, d)   // And not Add(a, f) because it only substitute once for each level.
-    *   }}}
-    *
-    *   - If applyRec is true, it will substitute multiple times on each level:
-    *
-    *   e.g.
-    *   {{{
-    *   Add(a, Minus(b, c)) with replacements: Minus(b,c) -> d, b -> e, d -> f
-    *   }}}
-    *   will yield:
-    *   {{{
-    *   Add(a, f)
-    *   }}}
-    *
-    * @note The mode with applyRec true can diverge if f is not well formed
-    */
-  def preMap(f: Expr => Option[Expr], applyRec : Boolean = false)(e: Expr): Expr = {
-    val rec = preMap(f, applyRec) _
-
-    val newV = if (applyRec) {
-      // Apply f as long as it returns Some()
-      fixpoint { e : Expr => f(e) getOrElse e } (e)
-    } else {
-      f(e) getOrElse e
-    }
-
-    val Operator(es, builder) = newV
-    val newEs = es.map(rec)
-
-    if ((newEs zip es).exists { case (bef, aft) => aft ne bef }) {
-      builder(newEs).copiedFrom(newV)
-    } else {
-      newV
-    }
-  }
-
-  /** Post-transformation of the tree.
-    *
-    * Takes a partial function of replacements.
-    * Substitutes '''after''' recursing down the trees.
-    *
-    * Supports two modes :
-    *
-    *   - If applyRec is false (default), will only substitute once on each level.
-    *   e.g.
-    *   {{{
-    *     Add(a, Minus(b, c)) with replacements: Minus(b,c) -> z, Minus(e,c) -> d, b -> e
-    *   }}}
-    *   will yield:
-    *   {{{
-    *     Add(a, Minus(e, c))
-    *   }}}
-    *
-    *   - If applyRec is true, it will substitute multiple times on each level:
-    *   e.g.
-    *   {{{
-    *     Add(a, Minus(b, c)) with replacements: Minus(e,c) -> d, b -> e, d -> f
-    *   }}}
-    *   will yield:
-    *   {{{
-    *     Add(a, f)
-    *   }}}
-    *
-    * @note The mode with applyRec true can diverge if f is not well formed (i.e. not convergent)
-    */
-  def postMap(f: Expr => Option[Expr], applyRec : Boolean = false)(e: Expr): Expr = {
-    val rec = postMap(f, applyRec) _
-
-    val Operator(es, builder) = e
-    val newEs = es.map(rec)
-    val newV = {
-      if ((newEs zip es).exists { case (bef, aft) => aft ne bef }) {
-        builder(newEs).copiedFrom(e)
-      } else {
-        e
-      }
-    }
-
-    if (applyRec) {
-      // Apply f as long as it returns Some()
-      fixpoint { e : Expr => f(e) getOrElse e } (newV)
-    } else {
-      f(newV) getOrElse newV
-    }
-
-  }
-
-
-  /** Pre-transformation of the tree, with a context value from "top-down".
-    *
-    * Takes a partial function of replacements.
-    * Substitutes '''before''' recursing down the trees. The function returns
-    * an option of the new value, as well as the new context to be used for
-    * the recursion in its children. The context is "lost" when going back up,
-    * so changes made by one node will not be see by its siblings.
-    */
-  def preMapWithContext[C](f: (Expr, C) => (Option[Expr], C), applyRec: Boolean = false)
-                          (e: Expr, c: C): Expr = {
-
-    def rec(expr: Expr, context: C): Expr = {
-
-      val (newV, newCtx) = {
-        if(applyRec) {
-          var ctx = context
-          val finalV = fixpoint{ e: Expr => {
-            val res = f(e, ctx)
-            ctx = res._2
-            res._1.getOrElse(e)
-          }} (expr)
-          (finalV, ctx)
-        } else {
-          val res = f(expr, context)
-          (res._1.getOrElse(expr), res._2)
-        }
-      }
-
-      val Operator(es, builder) = newV
-      val newEs = es.map(e => rec(e, newCtx))
-
-      if ((newEs zip es).exists { case (bef, aft) => aft ne bef }) {
-        builder(newEs).copiedFrom(newV)
-      } else {
-        newV
-      }
-
-    }
-
-    rec(e, c)
-  }
-
-
-  /** Applies functions and combines results in a generic way
-    *
-    * Start with an initial value, and apply functions to nodes before
-    * and after the recursion in the children. Combine the results of
-    * all children and apply a final function on the resulting node.
-    *
-    * @param pre a function applied on a node before doing a recursion in the children
-    * @param post a function applied to the node built from the recursive application to
-                  all children
-    * @param combiner a function to combine the resulting values from all children with
-                      the current node
-    * @param init the initial value
-    * @param expr the expression on which to apply the transform
-    *
-    * @see [[simpleTransform]]
-    * @see [[simplePreTransform]]
-    * @see [[simplePostTransform]]
-    */
-  def genericTransform[C](pre:  (Expr, C) => (Expr, C),
-                          post: (Expr, C) => (Expr, C),
-                          combiner: (Expr, Seq[C]) => C)(init: C)(expr: Expr) = {
-
-    def rec(eIn: Expr, cIn: C): (Expr, C) = {
-
-      val (expr, ctx) = pre(eIn, cIn)
-      val Operator(es, builder) = expr
-      val (newExpr, newC) = {
-        val (nes, cs) = es.map{ rec(_, ctx)}.unzip
-        val newE = builder(nes).copiedFrom(expr)
-
-        (newE, combiner(newE, cs))
-      }
-
-      post(newExpr, newC)
-    }
-
-    rec(expr, init)
-  }
-
-  /*
-   * =============
-   * Auxiliary API
-   * =============
-   *
-   * Convenient methods using the Core API.
-   */
-
-  /** Checks if the predicate holds in some sub-expression */
-  def exists(matcher: Expr => Boolean)(e: Expr): Boolean = {
-    fold[Boolean]({ (e, subs) =>  matcher(e) || subs.contains(true) } )(e)
-  }
-
-  /** Collects a set of objects from all sub-expressions */
-  def collect[T](matcher: Expr => Set[T])(e: Expr): Set[T] = {
-    fold[Set[T]]({ (e, subs) => matcher(e) ++ subs.flatten } )(e)
-  }
-
-  def collectPreorder[T](matcher: Expr => Seq[T])(e: Expr): Seq[T] = {
-    fold[Seq[T]]({ (e, subs) => matcher(e) ++ subs.flatten } )(e)
-  }
-
-  /** Returns a set of all sub-expressions matching the predicate */
-  def filter(matcher: Expr => Boolean)(e: Expr): Set[Expr] = {
-    collect[Expr] { e => Set(e) filter matcher }(e)
-  }
-
-  /** Counts how many times the predicate holds in sub-expressions */
-  def count(matcher: Expr => Int)(e: Expr): Int = {
-    fold[Int]({ (e, subs) =>  matcher(e) + subs.sum } )(e)
-  }
-
-  /** Replaces bottom-up sub-expressions by looking up for them in a map */
-  def replace(substs: Map[Expr,Expr], expr: Expr) : Expr = {
-    postMap(substs.lift)(expr)
-  }
-
-  /** Replaces bottom-up sub-expressions by looking up for them in the provided order */
-  def replaceSeq(substs: Seq[(Expr, Expr)], expr: Expr): Expr = {
-    var res = expr
-    for (s <- substs) {
-      res = replace(Map(s), res)
-    }
-    res
-  }
-
->>>>>>> cfe8ee67
   /** Replaces bottom-up sub-identifiers by looking up for them in a map */
   def replaceFromIDs(substs: Map[Identifier, Expr], expr: Expr) : Expr = {
     postMap({
@@ -422,8 +109,7 @@
       case _ => Set()
     }(expr)
   }
-
-  /** Returns all Function calls found in the expression */
+  
   def nestedFunDefsOf(expr: Expr): Set[FunDef] = {
     collect[FunDef] {
       case LetDef(fds, _) => fds.toSet
