/* Copyright 2009-2016 EPFL, Lausanne */

package leon

import leon.comparison.ComparisonPhase
import leon.utils._

object Main {

  lazy val allPhases: List[LeonPhase[_, _]] = {
    List(
      frontends.scalac.ExtractionPhase,
      frontends.scalac.ClassgenPhase,
      utils.TypingPhase,
      utils.FileOutputPhase,
      purescala.RestoreMethods,
      xlang.AntiAliasingPhase,
      xlang.EpsilonElimination,
      xlang.ImperativeCodeElimination,
      xlang.FixReportLabels,
      xlang.XLangDesugaringPhase,
      purescala.FunctionClosure,
      synthesis.SynthesisPhase,
      termination.TerminationPhase,
      verification.VerificationPhase,
      repair.RepairPhase,
      evaluators.EvaluationPhase,
      solvers.isabelle.AdaptationPhase,
      solvers.isabelle.IsabellePhase,
      transformations.InstrumentationPhase,
      invariant.engine.InferInvariantsPhase,
      laziness.LazinessEliminationPhase,
      genc.GenerateCPhase,
      genc.CFileOutputPhase
    )
  }

  // Add whatever you need here.
  lazy val allComponents : Set[LeonComponent] = allPhases.toSet ++ Set(
    solvers.unrolling.UnrollingProcedure, MainComponent, GlobalOptions, solvers.smtlib.SMTLIBCVC4Component, solvers.isabelle.Component
  )

  /*
   * This object holds the options that determine the selected pipeline of Leon.
   * Please put any further such options here to have them print nicely in --help message.
   */
  object MainComponent extends LeonComponent {
    val name = "main"
    val description = "Selection of Leon functionality. Default: verify"

    val optEval        = LeonStringOptionDef("eval", "Evaluate ground functions through code generation or evaluation (default: evaluation)", "default", "[codegen|default]")
    val optTermination = LeonFlagOptionDef("termination", "Check program termination. Can be used along --verify",     false)
    val optRepair      = LeonFlagOptionDef("repair",      "Repair selected functions",                                 false)
    val optSynthesis   = LeonFlagOptionDef("synthesis",   "Partial synthesis of choose() constructs",                  false)
    val optIsabelle    = LeonFlagOptionDef("isabelle",    "Run Isabelle verification",                                 false)
    val optNoop        = LeonFlagOptionDef("noop",        "No operation performed, just output program",               false)
    val optVerify      = LeonFlagOptionDef("verify",      "Verify function contracts",                                 false)
    val optHelp        = LeonFlagOptionDef("help",        "Show help message",                                         false)
    val optInstrument  = LeonFlagOptionDef("instrument",  "Instrument the code for inferring time/depth/stack bounds", false)
    val optInferInv    = LeonFlagOptionDef("inferInv",    "Infer invariants from (instrumented) the code",             false)
    val optLazyEval    = LeonFlagOptionDef("lazy",        "Handles programs that may use the 'lazy' construct",        false)
    val optGenc        = LeonFlagOptionDef("genc",        "Generate C code",                                           false)
    val optComparison  = LeonFlagOptionDef("compare", "Compare the targeted program to the Leon exemple suit", false)


    override val definedOptions: Set[LeonOptionDef[Any]] =
      Set(optTermination, optRepair, optSynthesis, optIsabelle, optNoop, optHelp, optEval, optVerify, optInstrument, optInferInv, optLazyEval, optGenc, optComparison)
  }

  lazy val allOptions: Set[LeonOptionDef[Any]] = allComponents.flatMap(_.definedOptions)

  def displayHelp(reporter: Reporter, error: Boolean) = {

    reporter.title(MainComponent.description)
    for (opt <- MainComponent.definedOptions.toSeq.sortBy(_.name)) {
      reporter.info(opt.helpString)
    }
    reporter.info("")

    reporter.title("Additional global options")
    for (opt <- GlobalOptions.definedOptions.toSeq.sortBy(_.name)) {
      reporter.info(opt.helpString)
    }
    reporter.info("")

    reporter.title("Additional options, by component:")

    for (c <- (allComponents - MainComponent - GlobalOptions).toSeq.sortBy(_.name) if c.definedOptions.nonEmpty) {
      reporter.info("")
      reporter.info(s"${c.name} (${c.description})")
      for (opt <- c.definedOptions.toSeq.sortBy(_.name)) {
        // there is a non-breaking space at the beginning of the string :)
        reporter.info(opt.helpString)
      }
    }
    exit(error)
  }

  def displayVersion(reporter: Reporter) = {
    reporter.title("Leon verification and synthesis tool (http://leon.epfl.ch/)")
    reporter.info("")
  }

  private def exit(error: Boolean) = sys.exit(if (error) 1 else 0)

  def processOptions(args: Seq[String]): LeonContext = {

    val initReporter = new DefaultReporter(Set())

    val options = args.filter(_.startsWith("--"))

    val files = args.filterNot(_.startsWith("-")).map(new java.io.File(_))

    val leonOptions: Seq[LeonOption[Any]] = options.map { opt =>
      val (name, value) = OptionsHelpers.nameValue(opt).getOrElse(
        initReporter.fatalError(
          s"Malformed option $opt. Options should have the form --name or --name=value"
        )
      )
      // Find respective LeonOptionDef, or report an unknown option
      val df = allOptions.find(_.name == name).getOrElse{
        initReporter.fatalError(
          s"Unknown option: $name\n" +
          "Try 'leon --help' for more information."
        )
      }
      df.parse(value)(initReporter)
    }

    val reporter = new DefaultReporter(
      leonOptions.collectFirst {
        case LeonOption(GlobalOptions.optDebug, sections) =>
          sections.asInstanceOf[Set[DebugSection]]
      }.getOrElse(Set[DebugSection]())
    )

    reporter.whenDebug(DebugSectionOptions) { debug =>
      debug("Options considered by Leon:")
      for (lo <- leonOptions) debug(lo.toString)
    }

    LeonContext(
      reporter = reporter,
      files = files,
      options = leonOptions,
      interruptManager = new InterruptManager(reporter)
    )
  }

  def computePipeline(ctx: LeonContext): Pipeline[List[String], Any] = {

    import purescala.Definitions.Program
    import purescala.RestoreMethods
    import utils.FileOutputPhase
    import frontends.scalac.{ ExtractionPhase, ClassgenPhase }
    import synthesis.SynthesisPhase
    import termination.TerminationPhase
    import xlang.FixReportLabels
    import verification.VerificationPhase
    import repair.RepairPhase
    import evaluators.EvaluationPhase
    import solvers.isabelle.IsabellePhase
    import genc.GenerateCPhase
    import genc.CFileOutputPhase
    import MainComponent._
    import invariant.engine.InferInvariantsPhase
    import transformations.InstrumentationPhase
    import laziness._

    val helpF = ctx.findOptionOrDefault(optHelp)
    val noopF = ctx.findOptionOrDefault(optNoop)
    val synthesisF = ctx.findOptionOrDefault(optSynthesis)
    val repairF = ctx.findOptionOrDefault(optRepair)
    val isabelleF = ctx.findOptionOrDefault(optIsabelle)
    val terminationF = ctx.findOptionOrDefault(optTermination)
    val verifyF = ctx.findOptionOrDefault(optVerify)
    val gencF = ctx.findOptionOrDefault(optGenc)
    val evalF = ctx.findOption(optEval).isDefined
    val inferInvF = ctx.findOptionOrDefault(optInferInv)
    val instrumentF = ctx.findOptionOrDefault(optInstrument)
    val lazyevalF = ctx.findOptionOrDefault(optLazyEval)
    val analysisF = verifyF && terminationF
    val comparisonF = ctx.findOptionOrDefault(optComparison)

    // Check consistency in options

    if (helpF) {
      displayVersion(ctx.reporter)
      displayHelp(ctx.reporter, error = false)
    } else {
      val pipeBegin: Pipeline[List[String], Program] =
        ClassgenPhase andThen
        ExtractionPhase andThen
        new PreprocessingPhase(genc = gencF)

      val verification =
        VerificationPhase andThen
        FixReportLabels andThen
        PrintReportPhase
      val termination = TerminationPhase andThen PrintReportPhase

      val pipeProcess: Pipeline[Program, Any] = {
        if (noopF) RestoreMethods andThen FileOutputPhase
        else if (synthesisF) SynthesisPhase
        else if (repairF) RepairPhase
        else if (analysisF) Pipeline.both(verification, termination)
        else if (terminationF) termination
        else if (isabelleF) IsabellePhase andThen PrintReportPhase
        else if (evalF) EvaluationPhase
        else if (inferInvF) InferInvariantsPhase
        else if (instrumentF) InstrumentationPhase andThen FileOutputPhase
        else if (gencF) GenerateCPhase andThen CFileOutputPhase
        else if (lazyevalF) LazinessEliminationPhase
        else if (comparisonF) ComparisonPhase
        else {
          verification
        }
      }

      pipeBegin andThen
        pipeProcess
    }
  }

  private var hasFatal = false

  def main(args: Array[String]) {

    val argsl = args.toList

    // Process options
    val ctx = try {
      processOptions(argsl)
    } catch {
      case LeonFatalError(None) =>
        exit(error = true)

      case LeonFatalError(Some(msg)) =>
        // For the special case of fatal errors not sent though Reporter, we
        // send them through reporter one time
        try {
          new DefaultReporter(Set()).fatalError(msg)
        } catch {
          case _: LeonFatalError =>
        }

        exit(error = true)
    }

    ctx.interruptManager.registerSignalHandler()

<<<<<<< HEAD
    val doWatch = ctx.findOptionOrDefault(GlobalOptions.optWatch)

=======
    val doWatch = ctx.findOptionOrDefault(SharedOptions.optWatch)
>>>>>>> 35a36643
    if (doWatch) {
      val watcher = new FilesWatcher(ctx, ctx.files ++ Build.libFiles.map { new java.io.File(_) })
      watcher.onChange {
        execute(args, ctx)
      }
    } else {
      execute(args, ctx)
    }

    exit(hasFatal)
  }

  def execute(args: Seq[String], ctx0: LeonContext): Unit = {
    val ctx = ctx0.copy(reporter = new DefaultReporter(ctx0.reporter.debugSections))

    try {
      // Compute leon pipeline
      val pipeline = computePipeline(ctx)

      val timer = ctx.timers.total.start()

      // Run pipeline
<<<<<<< HEAD
      val (ctx2, _) = pipeline.run(ctx, args.toList)
=======
      val ctx2 = pipeline.run(ctx, args.toList) match {
        case (ctx2, (vReport: verification.VerificationReport, tReport: termination.TerminationReport)) =>
          ctx2.reporter.info(vReport.summaryString)
          ctx2.reporter.info(tReport.summaryString)
          ctx2

        case (ctx2, report: verification.VerificationReport) =>
          ctx2.reporter.info(report.summaryString)
          ctx2

        case (ctx2, report: comparison.ComparisonReport) =>
          ctx2.reporter.info(report.summaryString)
          ctx2

        case (ctx2, report: termination.TerminationReport) =>
          ctx2.reporter.info(report.summaryString)
          ctx2

        case (ctx2, _) =>
          ctx2
      }
>>>>>>> 35a36643

      timer.stop()

      ctx2.reporter.whenDebug(DebugSectionTimers) { debug =>
        ctx2.timers.outputTable(debug)
      }
      hasFatal = false
    } catch {
      case LeonFatalError(None) =>
        hasFatal = true

      case LeonFatalError(Some(msg)) =>
        // For the special case of fatal errors not sent though Reporter, we
        // send them through reporter one time
        try {
          ctx.reporter.fatalError(msg)
        } catch {
          case _: LeonFatalError =>
        }

        hasFatal = true
    }
  }

}<|MERGE_RESOLUTION|>--- conflicted
+++ resolved
@@ -249,12 +249,8 @@
 
     ctx.interruptManager.registerSignalHandler()
 
-<<<<<<< HEAD
     val doWatch = ctx.findOptionOrDefault(GlobalOptions.optWatch)
 
-=======
-    val doWatch = ctx.findOptionOrDefault(SharedOptions.optWatch)
->>>>>>> 35a36643
     if (doWatch) {
       val watcher = new FilesWatcher(ctx, ctx.files ++ Build.libFiles.map { new java.io.File(_) })
       watcher.onChange {
@@ -277,31 +273,7 @@
       val timer = ctx.timers.total.start()
 
       // Run pipeline
-<<<<<<< HEAD
       val (ctx2, _) = pipeline.run(ctx, args.toList)
-=======
-      val ctx2 = pipeline.run(ctx, args.toList) match {
-        case (ctx2, (vReport: verification.VerificationReport, tReport: termination.TerminationReport)) =>
-          ctx2.reporter.info(vReport.summaryString)
-          ctx2.reporter.info(tReport.summaryString)
-          ctx2
-
-        case (ctx2, report: verification.VerificationReport) =>
-          ctx2.reporter.info(report.summaryString)
-          ctx2
-
-        case (ctx2, report: comparison.ComparisonReport) =>
-          ctx2.reporter.info(report.summaryString)
-          ctx2
-
-        case (ctx2, report: termination.TerminationReport) =>
-          ctx2.reporter.info(report.summaryString)
-          ctx2
-
-        case (ctx2, _) =>
-          ctx2
-      }
->>>>>>> 35a36643
 
       timer.stop()
 
