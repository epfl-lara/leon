/* Copyright 2009-2016 EPFL, Lausanne */

package leon
package solvers

import purescala.Types._
import purescala.Common._

case class DataType(sym: Identifier, cases: Seq[Constructor]) extends Printable {
  def asString(implicit ctx: LeonContext) = {
    "Datatype: "+sym.asString+"\n"+cases.map(c => " - "+c.asString(ctx)).mkString("\n")
  }
}
case class Constructor(sym: Identifier, tpe: TypeTree, fields: Seq[(Identifier, TypeTree)]) extends Printable {
  def asString(implicit ctx: LeonContext) = {
    sym.asString(ctx)+" ["+tpe.asString(ctx)+"] "+fields.map(f => f._1.asString(ctx)+": "+f._2.asString(ctx)).mkString("(", ", ", ")")
  }
}

class ADTManager(ctx: LeonContext) {
  val reporter = ctx.reporter

  protected def freshId(id: Identifier): Identifier = freshId(id.name)
  protected def freshId(name: String): Identifier = FreshIdentifier(name)

  protected def getHierarchy(ct: ClassType): (ClassType, Seq[CaseClassType]) = ct.parent match {
    case Some(p) =>
      getHierarchy(p)
    case None => (ct, ct match {
      case act: AbstractClassType =>
        act.knownCCDescendants
      case cct: CaseClassType =>
        List(cct)
    })
  }

  protected var defined = Set[TypeTree]()
  protected var locked  = Set[TypeTree]()

  protected var discovered = Map[TypeTree, DataType]()

  def defineADT(t: TypeTree): Either[Map[TypeTree, DataType], Set[TypeTree]] = {
    discovered = Map()
    locked     = Set()

    findDependencies(t)

    val conflicts = discovered.keySet & locked

    if (conflicts(t)) {
      // There is no way to solve this, the type we requested is in conflict
      val str = "Encountered ADT that can't be defined.\n" +
        "It appears it has recursive references through non-structural types (such as arrays, maps, or sets)."
      val err = new Unsupported(t, str)(ctx)
      reporter.warning(err.getMessage)
      throw err
    } else {
      // We might be able to define some despite conflicts
      if (conflicts.isEmpty) {
        for ((t, dt) <- discovered) {
          defined += t
        }
        Left(discovered)
      } else {
        Right(conflicts)
      }
    }
  }

  def forEachType(t: TypeTree, alreadyDone: Set[TypeTree] = Set())(f: TypeTree => Unit): Unit = if(!alreadyDone(t)) {
    t match {
    case NAryType(tps, builder) =>
      f(t)
<<<<<<< HEAD
=======
      val alreadyDone2 = alreadyDone + t
>>>>>>> d48cbb93
      // note: each of the tps could be abstract classes in which case we need to
      // lock their dependencies, transitively.
      tps.foreach {
        case ct: ClassType =>
          val (root, sub) = getHierarchy(ct)
<<<<<<< HEAD
          (root +: sub).flatMap(_.fields.map(_.getType)).foreach(subt => forEachType(subt)(f))
        case othert =>
          forEachType(othert)(f)
      }
=======
          (root +: sub).flatMap(_.fields.map(_.getType)).foreach(subt => forEachType(subt, alreadyDone2)(f))
        case othert =>
          forEachType(othert, alreadyDone2)(f)
      }
    }
>>>>>>> d48cbb93
  }

  protected def findDependencies(t: TypeTree): Unit = t match {
    case _: SetType | _: MapType =>
      forEachType(t) { tpe =>
        if (!defined(tpe)) {
          locked += tpe
        }
      }

    case ct: ClassType =>
      val (root, sub) = getHierarchy(ct)

      if (!(discovered contains root) && !(defined contains root)) {
        val sym = freshId(root.id)

        val conss = sub.map { case cct =>
          Constructor(freshId(cct.id), cct, cct.fields.map(vd => (freshId(vd.id), vd.getType)))
        }

        discovered += (root -> DataType(sym, conss))

        // look for dependencies
        for (ct <- root +: sub; f <- ct.fields) {
          findDependencies(f.getType)
        }
      }

    case tt @ TupleType(bases) =>
      if (!(discovered contains t) && !(defined contains t)) {
        val sym = freshId("tuple"+bases.size)

        val c = Constructor(freshId(sym.name), tt, bases.zipWithIndex.map {
          case (tpe, i) => (freshId("_"+(i+1)), tpe)
        })

        discovered += (tt -> DataType(sym, Seq(c)))

        for (b <- bases) {
          findDependencies(b)
        }
      }

    case UnitType =>
      if (!(discovered contains t) && !(defined contains t)) {
        discovered += (t -> DataType(freshId("Unit"), Seq(Constructor(freshId("Unit"), t, Nil))))
      }

    case tp @ TypeParameter(id) =>
      if (!(discovered contains t) && !(defined contains t)) {
        val sym = freshId(id.name)

        val c = Constructor(freshId(sym.name), tp, List(
          (freshId("val"), IntegerType)
        ))

        discovered += (tp -> DataType(sym, Seq(c)))
      }

    case _ =>
  }
}<|MERGE_RESOLUTION|>--- conflicted
+++ resolved
@@ -71,27 +71,17 @@
     t match {
     case NAryType(tps, builder) =>
       f(t)
-<<<<<<< HEAD
-=======
       val alreadyDone2 = alreadyDone + t
->>>>>>> d48cbb93
       // note: each of the tps could be abstract classes in which case we need to
       // lock their dependencies, transitively.
       tps.foreach {
         case ct: ClassType =>
           val (root, sub) = getHierarchy(ct)
-<<<<<<< HEAD
-          (root +: sub).flatMap(_.fields.map(_.getType)).foreach(subt => forEachType(subt)(f))
-        case othert =>
-          forEachType(othert)(f)
-      }
-=======
           (root +: sub).flatMap(_.fields.map(_.getType)).foreach(subt => forEachType(subt, alreadyDone2)(f))
         case othert =>
           forEachType(othert, alreadyDone2)(f)
       }
     }
->>>>>>> d48cbb93
   }
 
   protected def findDependencies(t: TypeTree): Unit = t match {
