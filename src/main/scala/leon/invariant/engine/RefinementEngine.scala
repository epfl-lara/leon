/* Copyright 2009-2016 EPFL, Lausanne */

package leon
package invariant.engine

import purescala.Common._
import purescala.Definitions._
import purescala.Expressions._
import purescala.ExprOps._
import purescala.TypeOps.instantiateType
import purescala.Extractors._
import purescala.Types._
import java.io._

import invariant.templateSolvers._
import invariant.factories._
import invariant.util._
import invariant.util.Util._
import invariant.structure._
import FunctionUtils._
import Util._
import PredicateUtil._
import ProgramUtil._

//TODO: the parts of the code that collect the new head functions is ugly and has many side-effects. Fix this.
//TODO: there is a better way to compute heads, which is to consider all guards not previous seen
class RefinementEngine(ctx: InferenceContext, prog: Program, ctrTracker: ConstraintTracker) {

  val tru = BooleanLiteral(true)
  val reporter = ctx.reporter
  val cg = CallGraphUtil.constructCallGraph(prog)

  //this count indicates the number of times we unroll a recursive call
  private val MAX_UNROLLS = 2

  //debugging flags
  private val dumpInlinedSummary = false

  //print flags
  val verbose = false

  //the guards of disjuncts that were already processed
  private var exploredGuards = Set[Variable]()

  //a set of calls that have not been unrolled (these are potential unroll candidates)
  //However, these calls except those given by the unspecdCalls have been assumed specifications
  private var headCalls = Map[FunDef, Set[Call]]()
  def getHeads(fd: FunDef) = if (headCalls.contains(fd)) headCalls(fd) else Set()
  def resetHeads(fd: FunDef, heads: Set[Call]) = {
    if (headCalls.contains(fd)) {
      headCalls -= fd
      headCalls += (fd -> heads)
    } else {
      headCalls += (fd -> heads)
    }
  }

  /**
   * This procedure refines the existing abstraction.
   * Currently, the refinement happens by unrolling the head functions.
   */
  def refineAbstraction(toRefineCalls: Option[Set[Call]]): Set[Call] = {

    ctrTracker.getFuncs.flatMap((fd) => {
      val formula = ctrTracker.getVC(fd)
      val disjuncts = formula.disjunctsInFormula
      val newguards = formula.disjunctsInFormula.keySet.diff(exploredGuards)
      exploredGuards ++= newguards

      val newheads = formula.getCallsOfGuards(newguards.toSeq) //.flatMap(g => disjuncts(g).collect { case c: Call => c })
      val allheads = getHeads(fd) ++ newheads

      //unroll each call in the head pointers and in toRefineCalls
      val callsToProcess = if (toRefineCalls.isDefined) {
        //pick only those calls that have been least unrolled
        val relevCalls = allheads.intersect(toRefineCalls.get)
        var minCalls = Set[Call]()
        var minUnrollings = MAX_UNROLLS
        relevCalls.foreach((call) => {
          val calldata = formula.callData(call)
          val recInvokes = calldata.parents.count(_ == call.fi.tfd.fd)
          if (recInvokes < minUnrollings) {
            minUnrollings = recInvokes
            minCalls = Set(call)
          } else if (recInvokes == minUnrollings) {
            minCalls += call
          }
        })
        minCalls
      } else allheads

      if (verbose)
        reporter.info("Unrolling: " + callsToProcess.size + "/" + allheads.size)

      val unrolls = callsToProcess.foldLeft(Set[Call]())((acc, call) => {
        val calldata = formula.callData(call)
        val recInvokes = calldata.parents.count(_ == call.fi.tfd.fd)
        //if the call is not a recursive call, unroll it unconditionally
        if (recInvokes == 0) {
          unrollCall(call, formula)
          acc + call
        } else {
          //if the call is recursive, unroll iff the number of times the recursive function occurs in the context is < MAX-UNROLL
          if (recInvokes < MAX_UNROLLS) {
            unrollCall(call, formula)
            acc + call
          } else {
            //otherwise, do not unroll the call
            acc
          }
        }
        //TODO: are there better ways of unrolling ?? Yes. Akask Lal "dag Inlining". Implement that!
      })

      //update the head functions
      resetHeads(fd, allheads.diff(callsToProcess))
      unrolls
    }).toSet
  }
  import leon.transformations.InstUtil._

  def shouldCreateVC(recFun: FunDef, inSpec: Boolean): Boolean = {
    if (ctrTracker.hasVC(recFun)) false
    else {
      //need not create vcs for theory operations and library methods
      !recFun.isTheoryOperation && !recFun.annotations.contains("library") &&
        (recFun.template match {
          case Some(temp) if inSpec && isResourceBoundOf(recFun)(temp) => false // TODO: here we can also drop resource templates if it is used with other templates
          case Some(_) => true
          case _ => false
        })
    }
  }

  /**
   * Returns a set of unrolled calls and a set of new head functions
   * here we unroll the methods in the current abstraction by one step.
   * This procedure has side-effects on 'headCalls' and 'callDataMap'
   */
  def unrollCall(call: Call, formula: Formula) {
    val fi = call.fi
    val calldata = formula.callData(call)
    val callee = fi.tfd.fd
    if (fi.tfd.fd.hasBody) {
      //freshen the body and the post
      val isRecursive = cg.isRecursive(callee)
      if (isRecursive) {
        val recFun = callee
        val recFunTyped = fi.tfd
        //check if we need to create a VC formula for the call's target
        if (shouldCreateVC(recFun, calldata.inSpec)) {
          reporter.info("Creating VC for " + recFun.id)
          // instantiate the body with new types
<<<<<<< HEAD
          val tparamMap = (recFun.tparams zip recFunTyped.tps).toMap
=======
          val tparamMap = (recFun.typeArgs zip recFunTyped.tps).toMap
>>>>>>> d48cbb93
          val paramMap = recFun.params.map { pdef =>
            pdef.id -> FreshIdentifier(pdef.id.name, instantiateType(pdef.id.getType, tparamMap))
          }.toMap
          val freshBody = instantiateType(freshenLocals(recFun.body.get), tparamMap, paramMap)
          val resname = if (recFun.hasPostcondition) getResId(recFun).get.name else "res"
          //create a new result variable here for the same reason as freshening the locals,
          //which is to avoid variable capturing during unrolling
          val resvar = Variable(FreshIdentifier(resname, recFunTyped.returnType, true))
          val bodyExpr = Equals(resvar, freshBody)
          val pre = recFun.precondition.map(p => instantiateType(p, tparamMap, paramMap)).getOrElse(tru)
          //note: here we are only adding the template as the postcondition (other post need not be proved again)
          val idmap = formalToActual(Call(resvar, FunctionInvocation(recFunTyped, paramMap.values.toSeq.map(_.toVariable))))
          val postTemp = replace(idmap, recFun.getTemplate)
          //val vcExpr = ExpressionTransformer.normalizeExpr(And(bodyExpr, Not(postTemp)), ctx.multOp)
          ctrTracker.addVC(recFun, pre, bodyExpr, postTemp)
        }
        //Here, unroll the call into the caller tree
        if (verbose) reporter.info("Unrolling " + Equals(call.retexpr, call.fi))
        inilineCall(call, calldata, formula)
      } else {
        //here we are unrolling a function without template
        if (verbose) reporter.info("Unfolding " + Equals(call.retexpr, call.fi))
        inilineCall(call, calldata, formula)
      }
    } else Set()
  }

  def inilineCall(call: Call, calldata: CallData, formula: Formula) {
    val tfd = call.fi.tfd
    val callee = tfd.fd
    if (callee.isBodyVisible) {
      //here inline the body and conjoin it with the guard
      //Important: make sure we use a fresh body expression here, and freshenlocals
<<<<<<< HEAD
      val tparamMap = (callee.tparams zip tfd.tps).toMap
=======
      val tparamMap = (callee.typeArgs zip tfd.tps).toMap
>>>>>>> d48cbb93
      val freshBody = instantiateType(replace(formalToActual(call),
        Equals(getFunctionReturnVariable(callee), freshenLocals(callee.body.get))),
        tparamMap, Map())
      val inlinedSummary = ExpressionTransformer.normalizeExpr(freshBody, ctx.multOp)
      if (this.dumpInlinedSummary)
        println(s"Call: ${call} \n FunDef: $callee \n Inlined Summary of ${callee.id}: $inlinedSummary")
      //conjoin the summary with the disjunct corresponding to the 'guard'
      //note: the parents of the summary are the parents of the call plus the callee function
      formula.conjoinWithDisjunct(calldata.guard, inlinedSummary, (callee +: calldata.parents), calldata.inSpec)
    } else {
      if (verbose)
        reporter.info(s"Not inlining ${call.fi}: body invisible!")
    }
  }
}<|MERGE_RESOLUTION|>--- conflicted
+++ resolved
@@ -151,11 +151,7 @@
         if (shouldCreateVC(recFun, calldata.inSpec)) {
           reporter.info("Creating VC for " + recFun.id)
           // instantiate the body with new types
-<<<<<<< HEAD
-          val tparamMap = (recFun.tparams zip recFunTyped.tps).toMap
-=======
           val tparamMap = (recFun.typeArgs zip recFunTyped.tps).toMap
->>>>>>> d48cbb93
           val paramMap = recFun.params.map { pdef =>
             pdef.id -> FreshIdentifier(pdef.id.name, instantiateType(pdef.id.getType, tparamMap))
           }.toMap
@@ -189,11 +185,7 @@
     if (callee.isBodyVisible) {
       //here inline the body and conjoin it with the guard
       //Important: make sure we use a fresh body expression here, and freshenlocals
-<<<<<<< HEAD
-      val tparamMap = (callee.tparams zip tfd.tps).toMap
-=======
       val tparamMap = (callee.typeArgs zip tfd.tps).toMap
->>>>>>> d48cbb93
       val freshBody = instantiateType(replace(formalToActual(call),
         Equals(getFunctionReturnVariable(callee), freshenLocals(callee.body.get))),
         tparamMap, Map())
