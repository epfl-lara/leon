--- conflicted
+++ resolved
@@ -128,11 +128,7 @@
           rawpost
         }
       // instantiate the post
-<<<<<<< HEAD
-      val tparamMap = (callee.tparams zip tfd.tps).toMap
-=======
       val tparamMap = (callee.typeArgs zip tfd.tps).toMap
->>>>>>> d48cbb93
       val instSpec =  instantiateType(replace(formalToActual(call), rawspec), tparamMap, Map())
       val inlinedSpec = ExpressionTransformer.normalizeExpr(instSpec, ctx.multOp)
       Some(inlinedSpec)
@@ -146,11 +142,7 @@
     val callee = tfd.fd
     if (callee.hasTemplate) {
       val argmap = formalToActual(call)
-<<<<<<< HEAD
-      val tparamMap = (callee.tparams zip tfd.tps).toMap
-=======
       val tparamMap = (callee.typeArgs zip tfd.tps).toMap
->>>>>>> d48cbb93
       val tempExpr = instantiateType(replace(argmap, freshenLocals(callee.getTemplate)), tparamMap, Map())
       val template = if (callee.hasPrecondition) {
         val pre = instantiateType(replace(argmap, freshenLocals(callee.precondition.get)), tparamMap, Map())
