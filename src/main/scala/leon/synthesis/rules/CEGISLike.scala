/* Copyright 2009-2016 EPFL, Lausanne */

package leon
package synthesis
package rules

import purescala.Expressions._
import purescala.Common._
import purescala.Definitions._
import purescala.Types._
import purescala.ExprOps._
import purescala.TypeOps.depth
import purescala.DefOps._
import purescala.Constructors._

import solvers._
<<<<<<< HEAD
import leon.grammars._
import leon.grammars.transformers._
=======
import grammars._
import grammars.aspects._
>>>>>>> a8e646cc
import leon.utils._

import evaluators._
import datagen._

import scala.collection.mutable.{HashMap => MutableMap}

abstract class CEGISLike(name: String) extends Rule(name) {

  case class CegisParams(
    grammar: ExpressionGrammar,
    rootLabel: TypeTree => Label,
    optimizations: Boolean,
    maxSize: Option[Int] = None
  )

  def getParams(sctx: SynthesisContext, p: Problem): CegisParams

  def instantiateOn(implicit hctx: SearchContext, p: Problem): Traversable[RuleInstantiation] = {

    import hctx.reporter._

    val exSolverTo  = 500L
    val cexSolverTo = 3000L

    // Track non-deterministic programs up to 100'000 programs, or give up
    val nProgramsLimit = 100000

    val timers = hctx.timers.synthesis.applications.CEGIS

    // CEGIS Flags to activate or deactivate features
    val useOptTimeout = hctx.settings.cegisUseOptTimeout
    val useVanuatoo   = hctx.settings.cegisUseVanuatoo

    // The factor by which programs need to be reduced by testing before we validate them individually
    val testReductionRatio = 10

    val interruptManager = hctx.interruptManager

    val params = getParams(hctx, p)

    // If this CEGISLike forces a maxSize, take it, otherwise find it in the settings
    val maxSize = params.maxSize.getOrElse(hctx.settings.cegisMaxSize)

    if (maxSize == 0) {
      return Nil
    }

    // Represents a non-deterministic program
    object NonDeterministicProgram {

      // Current synthesized term size
      private var termSize = 0

      def unfolding = termSize

      private val targetType = tupleTypeWrap(p.xs.map(_.getType))

      val grammar = params.grammar

      def rootLabel = params.rootLabel(targetType).withAspect(TypeDepthBound(depth(targetType) + 1)).withAspect(Sized(termSize))

      def init(): Unit = {
        updateCTree()
      }

      /**
       * Different view of the tree of expressions:
       *
       * Case used to illustrate the different views, assuming encoding:
       *
       *   b1 => c1 == F(c2, c3)
       *   b2 => c1 == G(c4, c5)
       *   b3 => c6 == H(c4, c5)
       *
       * c1 -> Seq(
       *         (b1, F(_, _), Seq(c2, c3))
       *         (b2, G(_, _), Seq(c4, c5))
       *       )
       * c6 -> Seq(
       *         (b3, H(_, _), Seq(c7, c8))
       *       )
       */
      private var cTree: Map[Identifier, Seq[(Identifier, Seq[Expr] => Expr, Seq[Identifier])]] = Map()

      // cTree in expression form
      private var cExpr: Expr = _

      // Top-level C identifiers corresponding to p.xs
      private var rootC: Identifier          = _

      // Blockers
      private var bs: Set[Identifier]        = Set()

      private var bsOrdered: Seq[Identifier] = Seq()

      // Generator of fresh cs that minimizes labels
      class CGenerator {
        private var buffers = Map[Label, Stream[Identifier]]()

        private var slots = Map[Label, Int]().withDefaultValue(0)

        private def streamOf(t: Label): Stream[Identifier] = Stream.continually(
          FreshIdentifier(t.asString, t.getType, true)
        )

        def rewind(): Unit = {
          slots = Map[Label, Int]().withDefaultValue(0)
        }

        def getNext(t: Label) = {
          if (!(buffers contains t)) {
            buffers += t -> streamOf(t)
          }

          val n = slots(t)
          slots += t -> (n+1)

          buffers(t)(n)
        }
      }

      // Programs we have manually excluded
      var excludedPrograms = Set[Set[Identifier]]()
      // Still live programs (allPrograms -- excludedPrograms)
      var prunedPrograms   = Set[Set[Identifier]]()

      // Update the c-tree after an increase in termsize
      def updateCTree(): Unit = {
        timers.updateCTree.start()
        def freshB() = {
          val id = FreshIdentifier("B", BooleanType, true)
          bs += id
          id
        }

        def defineCTreeFor(l: Label, c: Identifier): Unit = {
          if (!(cTree contains c)) {
            val cGen = new CGenerator()

            val alts = grammar.getProductions(l)

            val cTreeData = alts flatMap { gen =>

              // Optimize labels
              cGen.rewind()

              val subCs = for (sl <- gen.subTrees) yield {
                val subC = cGen.getNext(sl)
                defineCTreeFor(sl, subC)
                subC
              }
              
              if (subCs.forall(sc => cTree(sc).nonEmpty)) {
                val b = freshB()
                Some((b, gen.builder, subCs))
              } else None
            }

            cTree += c -> cTreeData
          }
        }

        val cGen = new CGenerator()

        rootC = {
          val c = cGen.getNext(rootLabel)
          defineCTreeFor(rootLabel, c)
          c
        }

        ifDebug { printer =>
          printer("Grammar so far:")
          grammar.printProductions(printer)
          printer("")
        }

        bsOrdered = bs.toSeq.sorted
        cExpr = setCExpr()

        excludedPrograms = Set()
        prunedPrograms = allPrograms().toSet

        timers.updateCTree.stop()
      }

      // Returns a count of all possible programs
      val allProgramsCount: () => Int = {
        var nAltsCache = Map[Label, Int]()

        def countAlternatives(l: Label): Int = {
          if (!(nAltsCache contains l)) {
            val count = grammar.getProductions(l).map { gen =>
              gen.subTrees.map(countAlternatives).product
            }.sum
            nAltsCache += l -> count
          }
          nAltsCache(l)
        }

        () => countAlternatives(rootLabel)
      }

      /**
       * Returns all possible assignments to Bs in order to enumerate all possible programs
       */
      def allPrograms(): Traversable[Set[Identifier]] = {

        var cache = Map[Identifier, Seq[Set[Identifier]]]()

        val c = allProgramsCount()

        if (c > nProgramsLimit) {
          debug(s"Exceeded program limit: $c > $nProgramsLimit")
          return Seq()
        }

        def allProgramsFor(c: Identifier): Seq[Set[Identifier]] = {
          if (!(cache contains c)) {
            val subs = for ((b, _, subcs) <- cTree(c)) yield {
              if (subcs.isEmpty) {
                Seq(Set(b))
              } else {
                val subPs = subcs map (s => allProgramsFor(s))
                val combos = SeqUtils.cartesianProduct(subPs).map(_.flatten.toSet)
                combos map (_ + b)
              }
            }
            cache += c -> subs.flatten
          }
          cache(c)
        }

        allProgramsFor(rootC)

      }

      private def debugCTree(cTree: Map[Identifier, Seq[(Identifier, Seq[Expr] => Expr, Seq[Identifier])]],
                             markedBs: Set[Identifier] = Set()): Unit = {
        println(" -- -- -- -- -- ")
        for ((c, alts) <- cTree) {
          println()
          println(f"$c%-4s :=")
          for ((b, builder, cs) <- alts ) {
            val markS   = if (markedBs(b)) Console.GREEN else ""
            val markE   = if (markedBs(b)) Console.RESET else ""

            val ex = builder(cs.map(_.toVariable)).asString

            println(f"      $markS  ${b.asString}%-4s => $ex%-40s [${cs.map(_.asString).mkString(", ")}]$markE")
          }
        }
      }

      // This represents the current solution of the synthesis problem.
      // It is within the image of hctx.functionContext in innerProgram.
      // It should be set to the solution you want to check at each time.
      // Usually it will either be cExpr or a concrete solution.
      private val solutionBox = MutableExpr(NoTree(p.outType))
      private def setSolution(e: Expr) = solutionBox.underlying = e

      // The program with the body of the current function replaced by the current partial solution
      private val (innerProgram, origIdMap, origFdMap, origCdMap) = {

        val outerSolution = {
          new PartialSolution(hctx.search.strat, true)
            .solutionAround(hctx.currentNode)(solutionBox)
            .getOrElse(fatalError("Unable to get outer solution"))
        }

        val program0 = addFunDefs(hctx.program, outerSolution.defs, hctx.functionContext)

        replaceFunDefs(program0){
          case fd if fd == hctx.functionContext =>
            val nfd = fd.duplicate()

            nfd.fullBody = postMap {
              case src if src eq hctx.source =>
                Some(outerSolution.term)

              case _ => None
            }(nfd.fullBody)

            Some(nfd)

          case fd =>
            Some(fd.duplicate())
        }
      }

      private val outerToInner = new purescala.TreeTransformer {
        override def transform(id: Identifier): Identifier = origIdMap.getOrElse(id, id)
        override def transform(cd: ClassDef): ClassDef = origCdMap.getOrElse(cd, cd)
        override def transform(fd: FunDef): FunDef = origFdMap.getOrElse(fd, fd)
      }

      /**
       * Since CEGIS works with a copy of the program, it needs to map outer
       * function calls to inner function calls and vice-versa. 'inner' refers
       * to the CEGIS-specific program, 'outer' refers to the actual program on
       * which we do synthesis.
       */
      private def outerExprToInnerExpr(e: Expr): Expr = outerToInner.transform(e)(Map.empty)

      private val innerPc  = p.pc map outerExprToInnerExpr
      private val innerPhi = outerExprToInnerExpr(p.phi)
      // Depends on the current solution
      private val innerSpec = outerExprToInnerExpr(
        letTuple(p.xs, solutionBox, p.phi)
      )


      // The program with the c-tree functions
      private var programCTree: Program = _

      private var evaluator: DefaultEvaluator = _

      // Updates the program with the C tree after recalculating all relevant FunDef's
      private def setCExpr(): Expr = {

        // Computes a Seq of functions corresponding to the choices made at each non-terminal of the grammar,
        // and an expression which calls the top-level one.
        def computeCExpr(): (Expr, Seq[FunDef]) = {
          var cToFd = Map[Identifier, FunDef]()

          def exprOf(alt: (Identifier, Seq[Expr] => Expr, Seq[Identifier])): Expr = {
            val (_, builder, cs) = alt

            val e = builder(cs.map { c =>
              val fd = cToFd(c)
              fd.applied
            })

            outerExprToInnerExpr(e)
          }

          // Define all C-def
          for ((c, alts) <- cTree) yield {
            cToFd += c -> new FunDef(FreshIdentifier(c.asString, alwaysShowUniqueID = true), Seq(), p.as.map(id => ValDef(id)), c.getType)
          }

          // Fill C-def bodies
          for ((c, alts) <- cTree) {

            val body = if (alts.nonEmpty) {
              alts.init.foldLeft(exprOf(alts.last)) {
                case (e, alt) => IfExpr(alt._1.toVariable, exprOf(alt), e)
              }
            } else {
              Error(c.getType, s"Empty production rule: $c")
            }

            cToFd(c).fullBody = body
          }

          // Top-level expression for rootC
          val expr = {
            val fd = cToFd(rootC)
            fd.applied
          }

          (expr, cToFd.values.toSeq)
        }


        val (cExpr, newFds) = computeCExpr()

        programCTree = addFunDefs(innerProgram, newFds, origFdMap(hctx.functionContext))
        evaluator = new DefaultEvaluator(hctx, programCTree)

        cExpr
        //println("-- "*30)
        //println(programCTree.asString)
        //println(".. "*30)
      }

      // Tests a candidate solution against an example in the correct environment
      // None -> evaluator error
      def testForProgram(bValues: Set[Identifier])(ex: Example): Option[Boolean] = {

        def redundant(e: Expr): Boolean = {
          val (op1, op2) = e match {
            case Minus(o1, o2) => (o1, o2)
            case Modulo(o1, o2) => (o1, o2)
            case Division(o1, o2) => (o1, o2)
            case BVMinus(o1, o2) => (o1, o2)
            case BVRemainder(o1, o2) => (o1, o2)
            case BVDivision(o1, o2) => (o1, o2)

            case And(Seq(Not(o1), Not(o2))) => (o1, o2)
            case And(Seq(Not(o1), o2)) => (o1, o2)
            case And(Seq(o1, Not(o2))) => (o1, o2)
            case And(Seq(o1, o2)) => (o1, o2)

            case Or(Seq(Not(o1), Not(o2))) => (o1, o2)
            case Or(Seq(Not(o1), o2)) => (o1, o2)
            case Or(Seq(o1, Not(o2))) => (o1, o2)
            case Or(Seq(o1, o2)) => (o1, o2)

            case SetUnion(o1, o2) => (o1, o2)
            case SetIntersection(o1, o2) => (o1, o2)
            case SetDifference(o1, o2) => (o1, o2)

            case Equals(Not(o1), Not(o2)) => (o1, o2)
            case Equals(Not(o1), o2) => (o1, o2)
            case Equals(o1, Not(o2)) => (o1, o2)
            case Equals(o1, o2) => (o1, o2)
            case _ => return false
          }

          op1 == op2
        }

        val outerSol = getExpr(bValues)

        val redundancyCheck = false

        // This program contains a simplifiable expression,
        // which means it is equivalent to a simpler one
        // Deactivated for now, since it does not seem to help
        if (redundancyCheck && params.optimizations && exists(redundant)(outerSol)) {
          excludeProgram(bs, true)
          return Some(false)
        }

        val innerSol = outerExprToInnerExpr(outerSol)

        def withBindings(e: Expr) = p.pc.bindings.foldRight(e){
          case ((id, v), bd) => let(id, outerExprToInnerExpr(v), bd)
        }

        setSolution(innerSol)

        timers.testForProgram.start()

        val res = ex match {
          case InExample(ins) =>
            evaluator.eval(withBindings(innerSpec), p.as.zip(ex.ins).toMap)

          case InOutExample(ins, outs) =>
            evaluator.eval(
              withBindings(equality(innerSol, tupleWrap(outs))),
              p.as.zip(ex.ins).toMap
            )
        }
        timers.testForProgram.stop()

        res match {
          case EvaluationResults.Successful(res) =>
            Some(res == BooleanLiteral(true))

          case EvaluationResults.RuntimeError(err) =>
            debug("RE testing CE: "+err)
            Some(false)

          case EvaluationResults.EvaluatorError(err) =>
            debug("Error testing CE: "+err)
            //println(s"InnerSol: $innerSol")
            //println(s"Constr  : $boundCnstr")
            None
        }

      }

      // Returns the outer expression corresponding to a B-valuation
      def getExpr(bValues: Set[Identifier]): Expr = {

        def getCValue(c: Identifier): Expr = {
          cTree(c).find(i => bValues(i._1)).map {
            case (b, builder, cs) =>
              builder(cs.map(getCValue))
          }.getOrElse {
            Error(c.getType, "Impossible assignment of bs")
          }
        }

        getCValue(rootC)
      }

      /**
       * Here we check the validity of a (small) number of programs in isolation.
       * We keep track of CEXs generated by invalid programs and preemptively filter the rest of the programs with them.
       */
      def validatePrograms(bss: Set[Set[Identifier]]): Either[Seq[Seq[Expr]], Stream[Solution]] = {

        var cexs = Seq[Seq[Expr]]()

        var best: List[Solution] = Nil

        for (bs <- bss.toSeq) {
          // We compute the corresponding expr and replace it in place of the C-tree
          val outerSol = getExpr(bs)
          val innerSol = outerExprToInnerExpr(outerSol)
          //println(s"Testing $innerSol")
          //println(innerProgram)
          setSolution(innerSol)

          val cnstr = innerPc and letTuple(p.xs, innerSol, Not(innerPhi))

          val eval = new DefaultEvaluator(hctx, innerProgram)

          if (cexs exists (cex => eval.eval(cnstr, p.as.zip(cex).toMap).result == Some(BooleanLiteral(true)))) {
            debug(s"Rejected by CEX: $outerSol")
            excludeProgram(bs, true)
          } else {
            //println("Solving for: "+cnstr.asString)

            val solverf = SolverFactory.getFromSettings(hctx, innerProgram).withTimeout(cexSolverTo)
            val solver = solverf.getNewSolver()
            try {
              debug("Sending candidate to solver...")
              def currentSolution(trusted: Boolean) = Solution(BooleanLiteral(true), Set(), outerSol, isTrusted = trusted)
              solver.assertCnstr(cnstr)
              solver.check match {
                case Some(true) =>
                  debug(s"Proven invalid: $outerSol")
                  excludeProgram(bs, true)
                  val model = solver.getModel
                  //println("Found counter example: ")
                  //for ((s, v) <- model) {
                  //  println(" "+s.asString+" -> "+v.asString)
                  //}

                  //val evaluator  = new DefaultEvaluator(ctx, prog)
                  //println(evaluator.eval(cnstr, model))
                  //println(s"Program $outerSol fails with cex ${p.as.map(a => model.getOrElse(a, simplestValue(a.getType)))}")
                  cexs +:= p.as.map(a => model.getOrElse(a, simplestValue(a.getType)))

                case Some(false) =>
                  // UNSAT, valid program
                  debug("Found valid program!")
                  return Right(Stream(currentSolution(true)))

                case None =>
                  debug("Found a non-verifiable solution...")
                  // Optimistic valid solution
                  best +:= currentSolution(false)
              }
            } finally {
              solverf.reclaim(solver)
              solverf.shutdown()
            }
          }
        }

        if (useOptTimeout && best.nonEmpty) {
          // Interpret timeout in CE search as "the candidate is valid"
          info(s"CEGIS could not prove the validity of the resulting ${best.size} expression(s)")
          Right(best.toStream)
        } else {
          Left(cexs)
        }
      }

      def allProgramsClosed = prunedPrograms.isEmpty
      def closeAllPrograms() = {
        excludedPrograms ++= prunedPrograms
        prunedPrograms = Set()
      }

      // Explicitly remove program computed by bValues from the search space
      //
      // If the bValues comes from models, we make sure the bValues we exclude
      // are minimal we make sure we exclude only Bs that are used.
      def excludeProgram(bs: Set[Identifier], isMinimal: Boolean): Unit = {

        def filterBTree(c: Identifier): Set[Identifier] = {
          val (b, _, subcs) = cTree(c).find(sub => bs(sub._1)).get
          subcs.flatMap(filterBTree).toSet + b
        }

        val bvs = if (isMinimal) {
          bs
        } else {
          filterBTree(rootC)
        }

        excludedPrograms += bvs
        prunedPrograms   -= bvs
      }

      def unfold() = {
        termSize += 1
        updateCTree()
      }

      /**
       * First phase of CEGIS: discover potential programs (that work on at least one input)
       */
      def solveForTentativeProgram(): Option[Option[Set[Identifier]]] = {
        timers.tentative.start()
        val solverf = SolverFactory.getFromSettings(hctx, programCTree).withTimeout(exSolverTo)
        val solver  = solverf.getNewSolver()

        //println("Program: ")
        //println("-"*80)
        //println(programCTree.asString)

        setSolution(cExpr)
        val toFind = innerPc and innerSpec
        //println(" --- Constraints ---")
        //println(" - "+toFind.asString)
        try {
          solver.assertCnstr(toFind)

          for ((c, alts) <- cTree) {

            val bs = alts.map(_._1)

            val either = for (a1 <- bs; a2 <- bs if a1 < a2) yield {
              Or(Not(a1.toVariable), Not(a2.toVariable))
            }

            if (bs.nonEmpty) {
              //println(" - "+andJoin(either).asString)
              solver.assertCnstr(andJoin(either))

              val oneOf = orJoin(bs.map(_.toVariable))
              //println(" - "+oneOf.asString)
              solver.assertCnstr(oneOf)
            }
          }

          //println(" -- Excluded:")
          for (ex <- excludedPrograms) {
            val notThisProgram = Not(andJoin(ex.map(_.toVariable).toSeq))

            //println(f"  - ${notThisProgram.asString}%-40s ("+getExpr(ex)+")")
            solver.assertCnstr(notThisProgram)
          }

          solver.check match {
            case Some(true) =>
              val model = solver.getModel

              val bModel = bs.filter(b => model.get(b).contains(BooleanLiteral(true)))

              //println("Tentative model: "+model.asString)
              //println("Tentative model: "+bModel.filter(isBActive).map(_.asString).toSeq.sorted)
              //println("Tentative expr: "+getExpr(bModel))
            
              Some(Some(bModel))

            case Some(false) =>
              //println("UNSAT!")
              Some(None)

            case None =>
              /**
               * If the remaining tentative programs are all infeasible, it
               * might timeout instead of returning Some(false). We might still
               * benefit from unfolding further
               */
              None
          }
        } finally {
          timers.tentative.stop()
          solverf.reclaim(solver)
          solverf.shutdown()
        }
      }

      /**
       * Second phase of CEGIS: verify a given program by looking for CEX inputs
       */
      def solveForCounterExample(bs: Set[Identifier]): Option[Option[Seq[Expr]]] = {
        timers.cex.start()
        val solverf = SolverFactory.getFromSettings(hctx, programCTree).withTimeout(cexSolverTo)
        val solver  = solverf.getNewSolver()

        try {
          setSolution(cExpr)
          solver.assertCnstr(andJoin(bsOrdered.map(b => if (bs(b)) b.toVariable else Not(b.toVariable))))
          solver.assertCnstr(innerPc and not(innerSpec))

          //println("*"*80)
          //println(Not(cnstr))
          //println(innerPc)
          //println("*"*80)
          //println(programCTree.asString)
          //println("*"*80)
          //Console.in.read()

          solver.check match {
            case Some(true) =>
              val model = solver.getModel
              val cex = p.as.map(a => model.getOrElse(a, simplestValue(a.getType)))

              Some(Some(cex))

            case Some(false) =>
              Some(None)

            case None =>
              None
          }
        } finally {
          timers.cex.stop()
          solverf.reclaim(solver)
          solverf.shutdown()
        }
      }
    }

    List(new RuleInstantiation(this.name) {
      def apply(hctx: SearchContext): RuleApplication = {
        var result: Option[RuleApplication] = None

        val ndProgram = NonDeterministicProgram
        ndProgram.init()

        implicit val ic = hctx

        debug("Acquiring initial list of examples")

        // To the list of known examples, we add an additional one produced by the solver
        val solverExample = if (p.pc.isEmpty) {
          List(InExample(p.as.map(a => simplestValue(a.getType))))
        } else {
          val solverf = hctx.solverFactory
          val solver  = solverf.getNewSolver().setTimeout(exSolverTo)

          solver.assertCnstr(p.pc.toClause)

          try {
            solver.check match {
              case Some(true) =>
                val model = solver.getModel
                List(InExample(p.as.map(a => model.getOrElse(a, simplestValue(a.getType)))))

              case Some(false) =>
                debug("Path-condition seems UNSAT")
                return RuleFailed()

              case None =>
                if (!interruptManager.isInterrupted) {
                  warning("Solver could not solve path-condition")
                }
                Nil
                //return RuleFailed() // This is not necessary though, but probably wanted
            }
          } finally {
            solverf.reclaim(solver)
          }
        }

        val baseExampleInputs = p.qebFiltered.examples ++ solverExample

        ifDebug { debug =>
          baseExampleInputs.foreach { in =>
            debug("  - "+in.asString)
          }
        }

        /**
         * We (lazily) generate additional tests for discarding potential programs with a data generator
         */
        val nTests = if (p.pc.isEmpty) 50 else 20

        val inputGenerator: Iterator[Example] = {
          val complicated = exists{
            case FunctionInvocation(tfd, _) if tfd.fd == hctx.functionContext => true
            case Choose(_) => true
            case _ => false
          }(p.pc.toClause)

          if (complicated) {
            Iterator()
          } else {
            if (useVanuatoo) {
              new VanuatooDataGen(hctx, hctx.program).generateFor(p.as, p.pc.toClause, nTests, 3000).map(InExample)
            } else {
              val evaluator = new DualEvaluator(hctx, hctx.program)
              new GrammarDataGen(evaluator, ValueGrammar).generateFor(p.as, p.pc.toClause, nTests, 1000).map(InExample)
            }
          }
        }

        // We keep number of failures per test to pull the better ones to the front
        val failedTestsStats = new MutableMap[Example, Int]().withDefaultValue(0)

        // This is the starting test-base
        val gi = new GrowableIterable[Example](baseExampleInputs, inputGenerator)
        def hasInputExamples = gi.nonEmpty

        var n = 1

        try {
          do {
            // Run CEGIS for one specific unfolding level

            // Unfold formula
            ndProgram.unfold()

            val nInitial = ndProgram.prunedPrograms.size
            debug(s"#Programs: $nInitial")

            def nPassing = ndProgram.prunedPrograms.size

            def programsReduced() = nPassing <= 10 || (nPassing <= 100 && nInitial / nPassing > testReductionRatio)
            gi.canGrow = programsReduced

            def allInputExamples() = {
              if (n == 10 || n == 50 || n % 500 == 0) {
                gi.sortBufferBy(e => -failedTestsStats(e))
              }
              n += 1
              gi.iterator
            }

            //sctx.reporter.ifDebug{ printer =>
            //  val limit = 100

            //  for (p <- prunedPrograms.take(limit)) {
            //    val ps = p.toSeq.sortBy(_.id).mkString(", ")
            //    printer(f" - $ps%-40s - "+ndProgram.getExpr(p))
            //  }
            //  if(nInitial > limit) {
            //    printer(" - ...")
            //  }
            //}
    
            debug(s"#Tests: >= ${gi.bufferedCount}")
            ifDebug{ printer =>
              val es = allInputExamples()
              for (e <- es.take(Math.min(gi.bufferedCount, 10))) {
                printer(" - "+e.asString)
              }
              if(es.hasNext) {
                printer(" - ...")
              }
            }

            // We further filter the set of working programs to remove those that fail on known examples
            if (hasInputExamples) {
              timers.filter.start()
              for (bs <- ndProgram.prunedPrograms if !interruptManager.isInterrupted) {
                val examples = allInputExamples()
                var badExamples = List[Example]()
                var stop = false
                for (e <- examples if !stop && !badExamples.contains(e)) {
                  ndProgram.testForProgram(bs)(e) match {
                    case Some(true) => // ok, passes
                    case Some(false) =>
                      // Program fails the test
                      stop = true
                      failedTestsStats(e) += 1
                      debug(f" Program: ${ndProgram.getExpr(bs).asString}%-80s failed on: ${e.asString}")
                      ndProgram.excludeProgram(bs, true)
                    case None =>
                      // Eval. error -> bad example
                      debug(s" Test $e crashed the evaluator, removing...")
                      badExamples ::= e
                  }
                }
                gi --= badExamples
              }
              timers.filter.stop()
            }

            debug(s"#Programs passing tests: $nPassing out of $nInitial")
            ifDebug{ printer =>
              for (p <- ndProgram.prunedPrograms.take(100)) {
                printer(" - "+ndProgram.getExpr(p).asString)
              }
              if(nPassing > 100) {
                printer(" - ...")
              }
            }
              // CEGIS Loop at a given unfolding level
            while (result.isEmpty && !interruptManager.isInterrupted && !ndProgram.allProgramsClosed) {
              debug("Programs left: " + ndProgram.prunedPrograms.size)

              // Phase 0: If the number of remaining programs is small, validate them individually
              if (programsReduced()) {
                timers.validate.start()
                val programsToValidate = ndProgram.prunedPrograms
                debug(s"Will send ${programsToValidate.size} program(s) to validate individually")
                ndProgram.validatePrograms(programsToValidate) match {
                  case Right(sols) =>
                    // Found solution! Exit CEGIS
                    result = Some(RuleClosed(sols))
                  case Left(cexs) =>
                    debug(s"Found cexs! $cexs")
                    // Found some counterexamples
                    // (bear in mind that these will in fact exclude programs within validatePrograms())
                    val newCexs = cexs.map(InExample)
                    newCexs foreach (failedTestsStats(_) += 1)
                    gi ++= newCexs
                }
                debug(s"#Programs after validating individually: ${ndProgram.prunedPrograms.size}")
                timers.validate.stop()
              }

              if (result.isEmpty && !ndProgram.allProgramsClosed) {
                // Phase 1: Find a candidate program that works for at least 1 input
                debug("Looking for program that works on at least 1 input...")
                ndProgram.solveForTentativeProgram() match {
                  case Some(Some(bs)) =>
                    debug(s"Found tentative model ${ndProgram.getExpr(bs)}, need to validate!")
                    // Phase 2: Validate candidate model
                    ndProgram.solveForCounterExample(bs) match {
                      case Some(Some(inputsCE)) =>
                        debug("Found counter-example:" + inputsCE)
                        val ce = InExample(inputsCE)
                        // Found counterexample! Exclude this program
                        gi += ce
                        failedTestsStats(ce) += 1
                        ndProgram.excludeProgram(bs, false)

                        var bad = false
                        // Retest whether the newly found C-E invalidates some programs
                        for (p <- ndProgram.prunedPrograms if !bad) {
                          ndProgram.testForProgram(p)(ce) match {
                            case Some(true) =>
                            case Some(false) =>
                              debug(f" Program: ${ndProgram.getExpr(p).asString}%-80s failed on: ${ce.asString}")
                              failedTestsStats(ce) += 1
                              ndProgram.excludeProgram(p, true)
                            case None =>
                              debug(s" Test $ce failed, removing...")
                              gi -= ce
                              bad = true
                          }
                        }

                      case Some(None) =>
                        // Found no counter example! Program is a valid solution
                        val expr = ndProgram.getExpr(bs)
                        result = Some(RuleClosed(Solution(BooleanLiteral(true), Set(), expr)))

                      case None =>
                        // We are not sure
                        debug("Unknown")
                        if (useOptTimeout) {
                          // Interpret timeout in CE search as "the candidate is valid"
                          info("CEGIS could not prove the validity of the resulting expression")
                          val expr = ndProgram.getExpr(bs)
                          result = Some(RuleClosed(Solution(BooleanLiteral(true), Set(), expr, isTrusted = false)))
                        } else {
                          // Ok, we failed to validate, exclude this program
                          ndProgram.excludeProgram(bs, false)
                          // TODO: Make CEGIS fail early when it times out when verifying 1 program?
                          // result = Some(RuleFailed())
                        }
                    }

                  case Some(None) =>
                    debug("There exists no candidate program!")
                    ndProgram.closeAllPrograms()

                  case None =>
                    debug("Timeout while getting tentative program!")
                    ndProgram.closeAllPrograms()
                    // TODO: Make CEGIS fail early when it times out when looking for tentative program?
                    //result = Some(RuleFailed())
                }
              }
            }

          } while(ndProgram.unfolding < maxSize && result.isEmpty && !interruptManager.isInterrupted)

          if (interruptManager.isInterrupted) interruptManager.recoverInterrupt()
          result.getOrElse(RuleFailed())

        } catch {
          case e: Throwable =>
            warning("CEGIS crashed: "+e.getMessage)
            e.printStackTrace()
            RuleFailed()
        }
      }
    })
  }
}<|MERGE_RESOLUTION|>--- conflicted
+++ resolved
@@ -14,13 +14,9 @@
 import purescala.Constructors._
 
 import solvers._
-<<<<<<< HEAD
 import leon.grammars._
 import leon.grammars.transformers._
-=======
-import grammars._
-import grammars.aspects._
->>>>>>> a8e646cc
+import leon.grammars.aspects._
 import leon.utils._
 
 import evaluators._
@@ -239,20 +235,20 @@
         }
 
         def allProgramsFor(c: Identifier): Seq[Set[Identifier]] = {
-          if (!(cache contains c)) {
+            if (!(cache contains c)) {
             val subs = for ((b, _, subcs) <- cTree(c)) yield {
-              if (subcs.isEmpty) {
-                Seq(Set(b))
-              } else {
+                if (subcs.isEmpty) {
+                  Seq(Set(b))
+                } else {
                 val subPs = subcs map (s => allProgramsFor(s))
                 val combos = SeqUtils.cartesianProduct(subPs).map(_.flatten.toSet)
                 combos map (_ + b)
-              }
-            }
-            cache += c -> subs.flatten
-          }
-          cache(c)
-        }
+                  }
+                }
+              cache += c -> subs.flatten
+            }
+            cache(c)
+          }
 
         allProgramsFor(rootC)
 
@@ -344,46 +340,46 @@
         // Computes a Seq of functions corresponding to the choices made at each non-terminal of the grammar,
         // and an expression which calls the top-level one.
         def computeCExpr(): (Expr, Seq[FunDef]) = {
-          var cToFd = Map[Identifier, FunDef]()
-
-          def exprOf(alt: (Identifier, Seq[Expr] => Expr, Seq[Identifier])): Expr = {
-            val (_, builder, cs) = alt
-
-            val e = builder(cs.map { c =>
-              val fd = cToFd(c)
+        var cToFd = Map[Identifier, FunDef]()
+
+        def exprOf(alt: (Identifier, Seq[Expr] => Expr, Seq[Identifier])): Expr = {
+          val (_, builder, cs) = alt
+
+          val e = builder(cs.map { c =>
+            val fd = cToFd(c)
               fd.applied
-            })
-
-            outerExprToInnerExpr(e)
-          }
-
-          // Define all C-def
-          for ((c, alts) <- cTree) yield {
-            cToFd += c -> new FunDef(FreshIdentifier(c.asString, alwaysShowUniqueID = true), Seq(), p.as.map(id => ValDef(id)), c.getType)
-          }
-
-          // Fill C-def bodies
-          for ((c, alts) <- cTree) {
+          })
+
+          outerExprToInnerExpr(e)
+        }
+
+        // Define all C-def
+        for ((c, alts) <- cTree) yield {
+          cToFd += c -> new FunDef(FreshIdentifier(c.asString, alwaysShowUniqueID = true), Seq(), p.as.map(id => ValDef(id)), c.getType)
+        }
+
+        // Fill C-def bodies
+        for ((c, alts) <- cTree) {
 
             val body = if (alts.nonEmpty) {
               alts.init.foldLeft(exprOf(alts.last)) {
-                case (e, alt) => IfExpr(alt._1.toVariable, exprOf(alt), e)
-              }
-            } else {
-              Error(c.getType, s"Empty production rule: $c")
-            }
-
-            cToFd(c).fullBody = body
-          }
-
-          // Top-level expression for rootC
-          val expr = {
-            val fd = cToFd(rootC)
+              case (e, alt) => IfExpr(alt._1.toVariable, exprOf(alt), e)
+            }
+          } else {
+            Error(c.getType, s"Empty production rule: $c")
+          }
+
+          cToFd(c).fullBody = body
+        }
+
+        // Top-level expression for rootC
+        val expr = {
+          val fd = cToFd(rootC)
             fd.applied
-          }
-
-          (expr, cToFd.values.toSeq)
-        }
+        }
+
+        (expr, cToFd.values.toSeq)
+      }
 
 
         val (cExpr, newFds) = computeCExpr()
@@ -395,7 +391,7 @@
         //println("-- "*30)
         //println(programCTree.asString)
         //println(".. "*30)
-      }
+        }
 
       // Tests a candidate solution against an example in the correct environment
       // None -> evaluator error
@@ -429,10 +425,10 @@
             case Equals(o1, Not(o2)) => (o1, o2)
             case Equals(o1, o2) => (o1, o2)
             case _ => return false
-          }
+        }
 
           op1 == op2
-        }
+      }
 
         val outerSol = getExpr(bValues)
 
@@ -450,7 +446,7 @@
 
         def withBindings(e: Expr) = p.pc.bindings.foldRight(e){
           case ((id, v), bd) => let(id, outerExprToInnerExpr(v), bd)
-        }
+      }
 
         setSolution(innerSol)
 
@@ -556,9 +552,9 @@
 
                 case None =>
                   debug("Found a non-verifiable solution...")
-                  // Optimistic valid solution
+                    // Optimistic valid solution
                   best +:= currentSolution(false)
-              }
+                  }
             } finally {
               solverf.reclaim(solver)
               solverf.shutdown()
@@ -572,7 +568,7 @@
           Right(best.toStream)
         } else {
           Left(cexs)
-        }
+      }
       }
 
       def allProgramsClosed = prunedPrograms.isEmpty
@@ -758,7 +754,7 @@
               case None =>
                 if (!interruptManager.isInterrupted) {
                   warning("Solver could not solve path-condition")
-                }
+            }
                 Nil
                 //return RuleFailed() // This is not necessary though, but probably wanted
             }
@@ -789,13 +785,13 @@
 
           if (complicated) {
             Iterator()
-          } else {
+        } else {
             if (useVanuatoo) {
               new VanuatooDataGen(hctx, hctx.program).generateFor(p.as, p.pc.toClause, nTests, 3000).map(InExample)
             } else {
               val evaluator = new DualEvaluator(hctx, hctx.program)
               new GrammarDataGen(evaluator, ValueGrammar).generateFor(p.as, p.pc.toClause, nTests, 1000).map(InExample)
-            }
+        }
           }
         }
 
@@ -823,13 +819,13 @@
             def programsReduced() = nPassing <= 10 || (nPassing <= 100 && nInitial / nPassing > testReductionRatio)
             gi.canGrow = programsReduced
 
-            def allInputExamples() = {
-              if (n == 10 || n == 50 || n % 500 == 0) {
-                gi.sortBufferBy(e => -failedTestsStats(e))
-              }
-              n += 1
-              gi.iterator
-            }
+        def allInputExamples() = {
+          if (n == 10 || n == 50 || n % 500 == 0) {
+            gi.sortBufferBy(e => -failedTestsStats(e))
+          }
+          n += 1
+          gi.iterator
+        }
 
             //sctx.reporter.ifDebug{ printer =>
             //  val limit = 100
@@ -867,14 +863,14 @@
                     case Some(false) =>
                       // Program fails the test
                       stop = true
-                      failedTestsStats(e) += 1
+                  failedTestsStats(e) += 1
                       debug(f" Program: ${ndProgram.getExpr(bs).asString}%-80s failed on: ${e.asString}")
                       ndProgram.excludeProgram(bs, true)
                     case None =>
                       // Eval. error -> bad example
                       debug(s" Test $e crashed the evaluator, removing...")
                       badExamples ::= e
-                  }
+                }
                 }
                 gi --= badExamples
               }
@@ -899,40 +895,40 @@
                 timers.validate.start()
                 val programsToValidate = ndProgram.prunedPrograms
                 debug(s"Will send ${programsToValidate.size} program(s) to validate individually")
-                ndProgram.validatePrograms(programsToValidate) match {
+              ndProgram.validatePrograms(programsToValidate) match {
                   case Right(sols) =>
-                    // Found solution! Exit CEGIS
-                    result = Some(RuleClosed(sols))
+                  // Found solution! Exit CEGIS
+                  result = Some(RuleClosed(sols))
                   case Left(cexs) =>
                     debug(s"Found cexs! $cexs")
-                    // Found some counterexamples
+                  // Found some counterexamples
                     // (bear in mind that these will in fact exclude programs within validatePrograms())
-                    val newCexs = cexs.map(InExample)
+                  val newCexs = cexs.map(InExample)
                     newCexs foreach (failedTestsStats(_) += 1)
                     gi ++= newCexs
-                }
+                    }
                 debug(s"#Programs after validating individually: ${ndProgram.prunedPrograms.size}")
                 timers.validate.stop()
-              }
+                  }
 
               if (result.isEmpty && !ndProgram.allProgramsClosed) {
                 // Phase 1: Find a candidate program that works for at least 1 input
                 debug("Looking for program that works on at least 1 input...")
-                ndProgram.solveForTentativeProgram() match {
-                  case Some(Some(bs)) =>
+              ndProgram.solveForTentativeProgram() match {
+                case Some(Some(bs)) =>
                     debug(s"Found tentative model ${ndProgram.getExpr(bs)}, need to validate!")
                     // Phase 2: Validate candidate model
-                    ndProgram.solveForCounterExample(bs) match {
-                      case Some(Some(inputsCE)) =>
+                  ndProgram.solveForCounterExample(bs) match {
+                    case Some(Some(inputsCE)) =>
                         debug("Found counter-example:" + inputsCE)
-                        val ce = InExample(inputsCE)
+                      val ce = InExample(inputsCE)
                         // Found counterexample! Exclude this program
                         gi += ce
                         failedTestsStats(ce) += 1
-                        ndProgram.excludeProgram(bs, false)
+                      ndProgram.excludeProgram(bs, false)
 
                         var bad = false
-                        // Retest whether the newly found C-E invalidates some programs
+                      // Retest whether the newly found C-E invalidates some programs
                         for (p <- ndProgram.prunedPrograms if !bad) {
                           ndProgram.testForProgram(p)(ce) match {
                             case Some(true) =>
@@ -944,41 +940,41 @@
                               debug(s" Test $ce failed, removing...")
                               gi -= ce
                               bad = true
-                          }
+                      }
                         }
 
-                      case Some(None) =>
-                        // Found no counter example! Program is a valid solution
+                    case Some(None) =>
+                      // Found no counter example! Program is a valid solution
+                      val expr = ndProgram.getExpr(bs)
+                      result = Some(RuleClosed(Solution(BooleanLiteral(true), Set(), expr)))
+
+                    case None =>
+                      // We are not sure
+                        debug("Unknown")
+                      if (useOptTimeout) {
+                        // Interpret timeout in CE search as "the candidate is valid"
+                          info("CEGIS could not prove the validity of the resulting expression")
                         val expr = ndProgram.getExpr(bs)
-                        result = Some(RuleClosed(Solution(BooleanLiteral(true), Set(), expr)))
-
-                      case None =>
-                        // We are not sure
-                        debug("Unknown")
-                        if (useOptTimeout) {
-                          // Interpret timeout in CE search as "the candidate is valid"
-                          info("CEGIS could not prove the validity of the resulting expression")
-                          val expr = ndProgram.getExpr(bs)
-                          result = Some(RuleClosed(Solution(BooleanLiteral(true), Set(), expr, isTrusted = false)))
-                        } else {
-                          // Ok, we failed to validate, exclude this program
-                          ndProgram.excludeProgram(bs, false)
+                        result = Some(RuleClosed(Solution(BooleanLiteral(true), Set(), expr, isTrusted = false)))
+                      } else {
+                        // Ok, we failed to validate, exclude this program
+                        ndProgram.excludeProgram(bs, false)
                           // TODO: Make CEGIS fail early when it times out when verifying 1 program?
-                          // result = Some(RuleFailed())
-                        }
-                    }
-
-                  case Some(None) =>
+                        // result = Some(RuleFailed())
+                      }
+                  }
+
+                case Some(None) =>
                     debug("There exists no candidate program!")
                     ndProgram.closeAllPrograms()
 
-                  case None =>
+                case None =>
                     debug("Timeout while getting tentative program!")
                     ndProgram.closeAllPrograms()
                     // TODO: Make CEGIS fail early when it times out when looking for tentative program?
                     //result = Some(RuleFailed())
-                }
               }
+            }
             }
 
           } while(ndProgram.unfolding < maxSize && result.isEmpty && !interruptManager.isInterrupted)
