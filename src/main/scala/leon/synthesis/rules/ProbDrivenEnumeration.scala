/* Copyright 2009-2016 EPFL, Lausanne */

package leon
package synthesis
package rules

import evaluators._
import leon.grammars.enumerators.CandidateScorer.MeetsSpec
import leon.grammars.{Expansion, ExpansionExpr, Label}
import leon.grammars.enumerators._
import purescala.Types.Untyped
import purescala.Expressions._
import purescala.Constructors._
import purescala.ExprOps._
import purescala.DefOps._
import purescala.Common.Identifier
import utils.MutableExpr
import solvers._

object ProbDrivenEnumeration extends Rule("Prob. driven enumeration"){

  class NonDeterministicProgram(
    outerCtx: SearchContext,
    outerP: Problem,
    enum: String
  ) {

    import outerCtx.reporter._

    // Create a fresh solution function with the best solution around the
    // current STE as body
    val fd = {
      val fd = outerCtx.functionContext.duplicate()

      fd.fullBody = postMap {
        case src if src eq outerCtx.source =>
          val body = new PartialSolution(outerCtx.search.strat, true)(outerCtx)
            .solutionAround(outerCtx.currentNode)(MutableExpr(NoTree(outerP.outType)))
            .getOrElse(fatalError("Unable to get outer solution"))
            .term

          Some(body)
        case _ =>
          None
      }(fd.fullBody)

      fd
    }

    // Create a program replacing the synthesis source by the fresh solution
    // function
    val (outerToInner, innerToOuter, solutionBox, program) = {
      val t = funDefReplacer {
        case fd2 if fd2 == outerCtx.functionContext =>
          Some(fd)

        case fd2 =>
          Some(fd2.duplicate())
      }

      val innerProgram = transformProgram(t, outerCtx.program)

      val solutionBox = collect[MutableExpr] {
        case me: MutableExpr => Set(me)
        case _ => Set()
      }(fd.fullBody).head

      (t, t.inverse, solutionBox, innerProgram)
    }

    // It should be set to the solution you want to check at each time.
    // Usually it will either be cExpr or a concrete solution.
    private def setSolution(e: Expr) = solutionBox.underlying = e

    implicit val sctx = new SynthesisContext(outerCtx, outerCtx.settings, fd, program)

    val p = {
      implicit val bindings = Map[Identifier, Identifier]()

      Problem(
        as = outerP.as.map(outerToInner.transform),
        ws = outerToInner.transform(outerP.ws),
        pc = outerP.pc.map(outerToInner.transform),
        phi = outerToInner.transform(outerP.phi),
        xs = outerP.xs.map(outerToInner.transform),
        eb = outerP.eb.flatMap{ ex => List(ex.map(outerToInner.transform(_)(Map.empty))) }
      )
    }

    private val spec = letTuple(p.xs, solutionBox, p.phi)

    val useOptTimeout = sctx.findOptionOrDefault(SynthesisPhase.optSTEOptTimeout)
    val maxGen     = 100000 // Maximum generated # of programs
    val solverTo   = 3000
    val fullEvaluator = new TableEvaluator(sctx, program)
    val partialEvaluator = new PartialExpansionEvaluator(sctx, program)
    val solverF    = SolverFactory.getFromSettings(sctx, program).withTimeout(solverTo)
    val outType    = tupleTypeWrap(p.xs map (_.getType))
    val topLabel   = Label(outType)//, List(Tagged(Tags.Top, 0, None)))
    val grammar    = grammars.default(sctx, p)
    var examples   = {
      val fromProblem = p.eb.examples.filter(_.isInstanceOf[InOutExample])
      if (fromProblem.nonEmpty) fromProblem
      else Seq(InExample(p.as.map(_.getType) map simplestValue))
    }
    val timers     = sctx.timers.synthesis.applications.get("Prob-Enum")

    // Evaluates a candidate against an example in the correct environment
    def evalCandidate(expr: Expr, evalr: Evaluator)(ex: Example): evalr.EvaluationResult = timers.eval.timed {
      setSolution(expr)

      def withBindings(e: Expr) = p.pc.bindings.foldRight(e) {
        case ((id, v), bd) => let(id, v, bd)
      }

      val testExpr = ex match {
        case InExample(_) =>
          spec
        case InOutExample(_, outs) =>
          equality(expr, tupleWrap(outs))
      }

      evalr.eval(withBindings(testExpr), p.as.zip(ex.ins).toMap)
    }

    // Tests a candidate solution against an example in the correct environment
    def testCandidate(expr: Expr)(ex: Example): Option[Boolean] = {
      evalCandidate(expr, fullEvaluator)(ex) match {
        case EvaluationResults.Successful(value) =>
          Some(value == BooleanLiteral(true))
        case EvaluationResults.RuntimeError(err) =>
          debug(s"RE testing CE: $err. Example: $ex. Rejecting $expr")
          Some(false)
        case EvaluationResults.EvaluatorError(err) =>
          debug(s"Error testing CE: $err. Removing $ex")
          examples = examples diff Seq(ex)
          None
      }
    }

    def partialTestCandidate(expansion: Expansion[_, Expr], ex: Example): MeetsSpec.MeetsSpec = {
      val expr = ExpansionExpr(expansion, Untyped)
      val res = evalCandidate(expr, partialEvaluator)(ex)
      val ans = res match {
        case EvaluationResults.Successful(BooleanLiteral(true)) => MeetsSpec.YES
        case EvaluationResults.Successful(BooleanLiteral(false)) => MeetsSpec.NO
        case EvaluationResults.Successful(_) => MeetsSpec.NOTYET
        case EvaluationResults.RuntimeError(err) => MeetsSpec.NO
        case EvaluationResults.EvaluatorError(err) => MeetsSpec.NOTYET
      }

      ans
    }

    val restartable = enum == "eqclasses"

    def mkEnum = (enum match {
      case "eqclasses" => new EqClassesEnumerator(grammar, topLabel, p.as, examples, program)
      case "bottomup"  => new ProbwiseBottomupEnumerator(grammar, topLabel)
      case other =>
        if (other != "topdown") warning("Enumerator not recognized, falling back to top-down...")
        val scorer = new CandidateScorer[Expr](partialTestCandidate, _ => examples)
        new ProbwiseTopdownEnumerator(grammar, topLabel, scorer)
    }).iterator(topLabel).take(maxGen)
    var it = mkEnum
    debug("Grammar:")
    grammar.printProductions(debug(_))

    /**
      * Second phase of STE: verify a given candidate by looking for CEX inputs.
      * Returns the potential solution and whether it is to be trusted.
      */
    def validateCandidate(expr: Expr): Option[Solution] = {
      timers.validate.start()
      debug(s"Validating $expr")
      val solver = solverF.getNewSolver()
      EnumeratorStats.cegisIterCount += 1

      try {
        setSolution(expr)
        solver.assertCnstr(p.pc and not(spec))
        solver.check match {
          case Some(true) =>
            // Found counterexample! Exclude this program
            val model = solver.getModel
            val cex = InExample(p.as.map(a => model.getOrElse(a, simplestValue(a.getType))))
            debug(s"Found cex $cex for $expr, restarting enum...")
            examples +:= cex
            timers.cegisIter.stop()
            timers.cegisIter.start()
            if (restartable) it = mkEnum
            None

          case Some(false) =>
            timers.cegisIter.stop()
            Some(Solution(BooleanLiteral(true), Set(), expr, isTrusted = true))

          case None =>
            if (useOptTimeout) {
              info("STE could not prove the validity of the resulting expression")
              // Interpret timeout in CE search as "the candidate is valid"
              Some(Solution(BooleanLiteral(true), Set(), expr, isTrusted = false))
            } else {
              // TODO: Make STE fail early when it times out when verifying 1 program?
              None
            }
        }
      } finally {
        timers.validate.stop()
        solverF.reclaim(solver)
      }
    }

    def solutionStream = {
      timers.cegisIter.start()
      if (!it.hasNext) Stream()
      else {
        Stream.continually {
          val expr = it.next
          debug(s"Testing $expr")
          if (examples.exists(testCandidate(expr)(_).contains(false))) {
            None
          } else {
            validateCandidate(expr)
          }
        }.takeWhile(_ => timers.next.timed { it.hasNext })
         .collect { case Some(e) => e.copy(term = innerToOuter.transform(e.term)(Map())) }
      }
    }

  }

<<<<<<< HEAD
  def instantiateOn(implicit hctx: SearchContext, p: Problem): Traversable[RuleInstantiation] = {
    val enum = hctx.findOptionOrDefault(SynthesisPhase.optEnum)
=======
        val scorer = new CandidateScorer[Expr](partialTestCandidate,
                                               _ => examples,
                                               _.falseProduce(nt => ExpansionExpr(nt, Untyped)))
        def mkEnum = (enum match {
          case "eqclasses" => new EqClassesEnumerator(grammar, topLabel, problem.as, examples, program)
          case "bottomup"  => new ProbwiseBottomupEnumerator(grammar, topLabel)
          case "topdown"   => new ProbwiseTopdownEnumerator(grammar, topLabel, scorer)
          case _ =>
            warning("Enumerator not recognized, falling back to top-down...")
            new ProbwiseTopdownEnumerator(grammar, topLabel, scorer)
        }).iterator(topLabel).take(maxGen)
        var it = mkEnum

        /**
          * Second phase of STE: verify a given candidate by looking for CEX inputs.
          * Returns the potential solution and whether it is to be trusted.
          */
        def validateCandidate(expr: Expr): Option[Solution] = {
          timers.validate.start()
          debug(s"Validating $expr")
          val solver  = solverF.getNewSolver()
          EnumeratorStats.cegisIterCount += 1

          try {
            solver.assertCnstr(p.pc and not(spec(expr)))
            solver.check match {
              case Some(true) =>
                // Found counterexample! Exclude this program
                val model = solver.getModel
                val cex  = InExample(p.as.map(a => model.getOrElse(a, simplestValue(a.getType))))
                debug(s"Found cex $cex for $expr, restarting enum...")
                examples +:= cex
                if (restartable) {
                  it = mkEnum
                }
                None

              case Some(false) =>
                Some(Solution(BooleanLiteral(true), Set(), expr, isTrusted = true))

              case None =>
                if (useOptTimeout) {
                  info("STE could not prove the validity of the resulting expression")
                  // Interpret timeout in CE search as "the candidate is valid"
                  Some(Solution(BooleanLiteral(true), Set(), expr, isTrusted = false))
                } else {
                  // TODO: Make STE fail early when it times out when verifying 1 program?
                  None
                }
            }
          } finally {
            timers.validate.stop()
            solverF.reclaim(solver)
          }
        }
>>>>>>> b964d186

    List(new RuleInstantiation(s"Prob. driven enum. ($enum)") {
      def apply(hctx: SearchContext): RuleApplication = {
        val ndProgram = new NonDeterministicProgram(hctx, p, enum)
        RuleClosed (ndProgram.solutionStream)
      }
    })
  }
}<|MERGE_RESOLUTION|>--- conflicted
+++ resolved
@@ -159,7 +159,7 @@
       case "bottomup"  => new ProbwiseBottomupEnumerator(grammar, topLabel)
       case other =>
         if (other != "topdown") warning("Enumerator not recognized, falling back to top-down...")
-        val scorer = new CandidateScorer[Expr](partialTestCandidate, _ => examples)
+        val scorer = new CandidateScorer[Expr](partialTestCandidate, _ => examples, _.falseProduce(nt => ExpansionExpr(nt, Untyped)))
         new ProbwiseTopdownEnumerator(grammar, topLabel, scorer)
     }).iterator(topLabel).take(maxGen)
     var it = mkEnum
@@ -230,66 +230,8 @@
 
   }
 
-<<<<<<< HEAD
   def instantiateOn(implicit hctx: SearchContext, p: Problem): Traversable[RuleInstantiation] = {
     val enum = hctx.findOptionOrDefault(SynthesisPhase.optEnum)
-=======
-        val scorer = new CandidateScorer[Expr](partialTestCandidate,
-                                               _ => examples,
-                                               _.falseProduce(nt => ExpansionExpr(nt, Untyped)))
-        def mkEnum = (enum match {
-          case "eqclasses" => new EqClassesEnumerator(grammar, topLabel, problem.as, examples, program)
-          case "bottomup"  => new ProbwiseBottomupEnumerator(grammar, topLabel)
-          case "topdown"   => new ProbwiseTopdownEnumerator(grammar, topLabel, scorer)
-          case _ =>
-            warning("Enumerator not recognized, falling back to top-down...")
-            new ProbwiseTopdownEnumerator(grammar, topLabel, scorer)
-        }).iterator(topLabel).take(maxGen)
-        var it = mkEnum
-
-        /**
-          * Second phase of STE: verify a given candidate by looking for CEX inputs.
-          * Returns the potential solution and whether it is to be trusted.
-          */
-        def validateCandidate(expr: Expr): Option[Solution] = {
-          timers.validate.start()
-          debug(s"Validating $expr")
-          val solver  = solverF.getNewSolver()
-          EnumeratorStats.cegisIterCount += 1
-
-          try {
-            solver.assertCnstr(p.pc and not(spec(expr)))
-            solver.check match {
-              case Some(true) =>
-                // Found counterexample! Exclude this program
-                val model = solver.getModel
-                val cex  = InExample(p.as.map(a => model.getOrElse(a, simplestValue(a.getType))))
-                debug(s"Found cex $cex for $expr, restarting enum...")
-                examples +:= cex
-                if (restartable) {
-                  it = mkEnum
-                }
-                None
-
-              case Some(false) =>
-                Some(Solution(BooleanLiteral(true), Set(), expr, isTrusted = true))
-
-              case None =>
-                if (useOptTimeout) {
-                  info("STE could not prove the validity of the resulting expression")
-                  // Interpret timeout in CE search as "the candidate is valid"
-                  Some(Solution(BooleanLiteral(true), Set(), expr, isTrusted = false))
-                } else {
-                  // TODO: Make STE fail early when it times out when verifying 1 program?
-                  None
-                }
-            }
-          } finally {
-            timers.validate.stop()
-            solverF.reclaim(solver)
-          }
-        }
->>>>>>> b964d186
 
     List(new RuleInstantiation(s"Prob. driven enum. ($enum)") {
       def apply(hctx: SearchContext): RuleApplication = {
