--- conflicted
+++ resolved
@@ -4,18 +4,11 @@
 package synthesis
 package rules
 
-<<<<<<< HEAD
 import evaluators.{DefaultEvaluator, EvaluationResults, Evaluator, PartialExpansionEvaluator}
 import leon.grammars.enumerators.CandidateScorer.MeetsSpec
 import leon.grammars.{Expansion, ExpansionExpr, Label}
-import leon.grammars.enumerators.{CandidateScorer, EnumeratorStats, ProbwiseBottomupEnumerator, ProbwiseTopdownEnumerator}
+import leon.grammars.enumerators._
 import leon.purescala.Types.Untyped
-=======
-import evaluators.{EvaluationResults, DefaultEvaluator}
-import leon.grammars._
-import leon.grammars.aspects.Tagged
-import leon.grammars.enumerators.{EqClassesEnumerator, ProbwiseTopdownEnumerator, ProbwiseBottomupEnumerator}
->>>>>>> 700c97ca
 import solvers._
 import leon.purescala.Expressions._
 import purescala.Constructors._
@@ -33,54 +26,27 @@
         import hctx.program
         implicit val hctx0 = hctx
 
-<<<<<<< HEAD
-        // Maximum generated # of programs
-        val maxGen = 10000000
-        val solverTo = 3000
-        val useOptTimeout = hctx.findOptionOrDefault(SynthesisPhase.optSTEOptTimeout)
-
-        val fullEvaluator = new DefaultEvaluator(hctx, hctx.program)
-        val partialEvaluator = new PartialExpansionEvaluator(hctx, hctx.program)
-=======
         val useOptTimeout = hctx.findOptionOrDefault(SynthesisPhase.optSTEOptTimeout)
         val maxGen     = 100000 // Maximum generated # of programs
         val solverTo   = 3000
-        val evaluator  = new DefaultEvaluator(hctx, hctx.program)
->>>>>>> 700c97ca
+        val fullEvaluator = new DefaultEvaluator(hctx, hctx.program)
+        val partialEvaluator = new PartialExpansionEvaluator(hctx, hctx.program)
         val solverF    = SolverFactory.getFromSettings(hctx, program).withTimeout(solverTo)
         val outType    = tupleTypeWrap(p.xs map (_.getType))
         val topLabel   = Label(outType)//, List(Tagged(Tags.Top, 0, None)))
         val grammar    = grammars.default(hctx, p)
         val spec       = letTuple(p.xs, _: Expr, p.phi)
-<<<<<<< HEAD
-=======
         var examples   = Seq(InExample(p.as.map(_.getType) map simplestValue))//p.eb.examples
         val timers     = hctx.timers.enumeration
 
-        def mkEnum = (enum match {
-          case "eqclasses" => new EqClassesEnumerator(grammar, topLabel, problem.as, examples, program)
-          case "bottomup"  => new ProbwiseBottomupEnumerator(grammar, topLabel)
-          case "topdown"   => new ProbwiseTopdownEnumerator(grammar, topLabel)
-          case _ =>
-            warning("Enumerator not recognized, falling back to top-down...")
-            new ProbwiseTopdownEnumerator(grammar, topLabel)
-        }).iterator(topLabel).take(maxGen)
-        var it = mkEnum
-
         val restartable = enum == "eqclasses"
->>>>>>> 700c97ca
 
         debug("Grammar:")
         grammar.printProductions(debug(_))
 
-<<<<<<< HEAD
         // Evaluates a candidate against an example in the correct environment
-        def evalCandidate(expr: Expr, evalr: Evaluator)(ex: Example) = {
-=======
-        // Tests a candidate solution against an example in the correct environment
-        def testCandidate(expr: Expr)(ex: Example): Option[Boolean] = {
+        def evalCandidate(expr: Expr, evalr: Evaluator)(ex: Example): evalr.EvaluationResult = {
           timers.test.start()
->>>>>>> 700c97ca
           def withBindings(e: Expr) = p.pc.bindings.foldRight(e) {
             case ((id, v), bd) => let(id, v, bd)
           }
@@ -92,17 +58,8 @@
               equality(expr, tupleWrap(outs))
           }
 
-<<<<<<< HEAD
           evalr.eval(withBindings(testExpr), p.as.zip(ex.ins).toMap)
         }
-=======
-          val res = evaluator.eval(withBindings(testExpr), p.as.zip(ex.ins).toMap)
-          timers.test.stop()
-
-          res match {
-            case EvaluationResults.Successful(ex) =>
-              Some(ex == BooleanLiteral(true))
->>>>>>> 700c97ca
 
         // Tests a candidate solution against an example in the correct environment
         def testCandidate(expr: Expr)(ex: Example): Option[Boolean] = {
@@ -133,11 +90,17 @@
           ans
         }
 
-<<<<<<< HEAD
         val scorer = new CandidateScorer[Expr](partialTestCandidate, _ => examples)
+        def mkEnum = (enum match {
+          case "eqclasses" => new EqClassesEnumerator(grammar, topLabel, problem.as, examples, program)
+          case "bottomup"  => new ProbwiseBottomupEnumerator(grammar, topLabel)
+          case "topdown"   => new ProbwiseTopdownEnumerator(grammar, topLabel, scorer)
+          case _ =>
+            warning("Enumerator not recognized, falling back to top-down...")
+            new ProbwiseTopdownEnumerator(grammar, topLabel, scorer)
+        }).iterator(topLabel).take(maxGen)
+        var it = mkEnum
 
-=======
->>>>>>> 700c97ca
         /**
           * Second phase of STE: verify a given candidate by looking for CEX inputs.
           * Returns the potential solution and whether it is to be trusted.
@@ -155,19 +118,11 @@
                 // Found counterexample! Exclude this program
                 val model = solver.getModel
                 val cex  = InExample(p.as.map(a => model.getOrElse(a, simplestValue(a.getType))))
-<<<<<<< HEAD
-                debug(s"Found cex $cex for $expr")
-                // println(s"Found cex $cex for $expr")
-
-                // Found counterexample! Exclude this program
-                examples += cex
-=======
                 debug(s"Found cex $cex for $expr, restarting enum...")
                 examples +:= cex
                 if (restartable) {
                   it = mkEnum
                 }
->>>>>>> 700c97ca
                 None
 
               case Some(false) =>
@@ -177,12 +132,7 @@
                 if (useOptTimeout) {
                   info("STE could not prove the validity of the resulting expression")
                   // Interpret timeout in CE search as "the candidate is valid"
-<<<<<<< HEAD
                   Some(Solution(BooleanLiteral(true), Set(), expr, isTrusted = false))
-
-=======
-                  Some(Solution(BooleanLiteral(true), Set(), expr, false))
->>>>>>> 700c97ca
                 } else {
                   // TODO: Make STE fail early when it times out when verifying 1 program?
                   None
@@ -193,27 +143,6 @@
             solverF.reclaim(solver)
           }
         }
-
-<<<<<<< HEAD
-        val enumerator = {
-          if (useTopDown)
-            new ProbwiseTopdownEnumerator(grammar, Label(outType), scorer)
-          else
-            new ProbwiseBottomupEnumerator(grammar, Label(outType))
-        }
-
-        val filtered =
-          enumerator.iterator(Label(outType))
-            .take(maxGen)
-            .map(_._1)
-            .map(passThrough(expr => debug(s"Testing $expr")))
-            .filterNot { expr => examples.exists(testCandidate(expr)(_).contains(false)) }
-            .map { validateCandidate }
-            .flatten
-            .toStream
-
-        RuleClosed(filtered)
-=======
 
         RuleClosed (
           if (!it.hasNext) Stream() else Stream.continually {
@@ -226,7 +155,6 @@
             }
           }.takeWhile(_ => it.hasNext).collect { case Some(e) => e }
         )
->>>>>>> 700c97ca
       }
     })
   }
