/* Copyright 2009-2016 EPFL, Lausanne */

package leon
package synthesis
package rules

import scala.annotation.tailrec
import scala.collection.mutable.ListBuffer
import evaluators.AbstractEvaluator
import purescala.Definitions._
import purescala.Common._
import purescala.Types._
import purescala.Constructors._
import purescala.Expressions._
import purescala.Extractors._
import purescala.TypeOps
import purescala.DefOps
import purescala.ExprOps
import purescala.SelfPrettyPrinter
import solvers.ModelBuilder
import solvers.string.StringSolver
<<<<<<< HEAD
import synthesis.programsets.DirectProgramSet
import synthesis.programsets.JoinProgramSet
import leon.utils.DebugSectionSynthesis


=======
import programsets.DirectProgramSet
import programsets.JoinProgramSet
>>>>>>> a8e646cc

/** A template generator for a given type tree. 
  * Extend this class using a concrete type tree,
  * Then use the apply method to get a hole which can be a placeholder for holes in the template.
  * Each call to the `.instantiate` method of the subsequent Template will provide different instances at each position of the hole.
  */
abstract class TypedTemplateGenerator(t: TypeTree) {
  import StringRender.WithIds
  /** Provides a hole which can be used multiple times in the expression.
    * When calling .instantiateWithVars on the results, replaces each hole by a unique constant.*/
  def apply(f: Expr => Expr): TemplateGenerator = {
    val id = FreshIdentifier("ConstToInstantiate", t, true)
    new TemplateGenerator(f(Variable(id)), id, t)
  }
  def nested(f: Expr => WithIds[Expr]): TemplateGenerator = {
    val id = FreshIdentifier("ConstToInstantiate", t, true)
    val res = f(Variable(id))
    new TemplateGenerator(res._1, id, t, res._2)
  }
  class TemplateGenerator(template: Expr, varId: Identifier, t: TypeTree, initialHoles: List[Identifier] = Nil) {
    private val optimizationVars = ListBuffer[Identifier]() ++= initialHoles
    private def Const: Variable = {
      val res = FreshIdentifier("const", t, true)
      optimizationVars += res
      Variable(res)
    }
    private def instantiate: Expr = {
      ExprOps.postMap({
        case Variable(id) if id == varId => Some(Const)
        case _ => None
      })(template)
    }
    def instantiateWithVars: WithIds[Expr] = (instantiate, optimizationVars.toList)
  }
}

/**
 * @author Mikael
 */
case object StringRender extends Rule("StringRender") {
  // A type T augmented with a list of identifiers, for examples the free variables inside T
  type WithIds[T] = (T, List[Identifier])
  
  var EDIT_ME = "_edit_me_"
  
  var enforceDefaultStringMethodsIfAvailable = true
  var enforceSelfStringMethodsIfAvailable = false
  
  val booleanTemplate = (a: Expr) => StringTemplateGenerator(Hole => IfExpr(a, Hole, Hole))
  
  import StringSolver.{StringFormToken, Problem => SProblem, Equation, Assignment}
  
  /** Augment the left-hand-side to have possible function calls, such as x + "const" + customToString(_) ...
   *  Function calls will be eliminated when converting to a valid problem.
   */
  sealed abstract class AugmentedStringFormToken
  case class RegularStringFormToken(e: StringFormToken) extends AugmentedStringFormToken
  case class OtherStringFormToken(e: Expr) extends AugmentedStringFormToken
  type AugmentedStringForm = List[AugmentedStringFormToken]
  
  /** Augments the right-hand-side to have possible function calls, such as "const" + customToString(_) ... 
   *  Function calls will be eliminated when converting to a valid problem.
   */
  sealed abstract class AugmentedStringChunkRHS
  case class RegularStringChunk(e: String) extends AugmentedStringChunkRHS
  case class OtherStringChunk(e: Expr) extends AugmentedStringChunkRHS
  type AugmentedStringLiteral = List[AugmentedStringChunkRHS]
  
  /** Converts an expression to a stringForm, suitable for StringSolver */
  def toStringForm(e: Expr, acc: List[AugmentedStringFormToken] = Nil)(implicit hctx: SearchContext): Option[AugmentedStringForm] = e match {
    case StringLiteral(s) => 
      Some(RegularStringFormToken(Left(s))::acc)
    case Variable(id) => Some(RegularStringFormToken(Right(id))::acc)
    case StringConcat(lhs, rhs) => 
      toStringForm(rhs, acc).flatMap(toStringForm(lhs, _))
    case e:Application => Some(OtherStringFormToken(e)::acc)
    case e:FunctionInvocation => Some(OtherStringFormToken(e)::acc)
    case _ => None
  }
  
  /** Returns the string associated to the expression if it is computable */
  def toStringLiteral(e: Expr): Option[AugmentedStringLiteral] = e match {
    case StringLiteral(s) => Some(List(RegularStringChunk(s)))
    case StringConcat(lhs, rhs) =>
      toStringLiteral(lhs).flatMap(k => toStringLiteral(rhs).map(l => (k.init, k.last, l) match {
        case (kinit, RegularStringChunk(s), RegularStringChunk(sp)::ltail) =>
          kinit ++ (RegularStringChunk(s + sp)::ltail)
        case _ => k ++ l
      }))
    case e: Application => Some(List(OtherStringChunk(e)))
    case e: FunctionInvocation => Some(List(OtherStringChunk(e)))
    case _ => None
  }
  
  /** Converts an equality AugmentedStringForm == AugmentedStringLiteral to a list of equations
   *  For that, splits both strings on function applications. If they yield the same value, we can split, else it fails. */
  def toEquations(lhs: AugmentedStringForm, rhs: AugmentedStringLiteral): Option[List[Equation]] = {
    def rec(lhs: AugmentedStringForm, rhs: AugmentedStringLiteral,
        accEqs: ListBuffer[Equation], accLeft: ListBuffer[StringFormToken], accRight: StringBuffer): Option[List[Equation]] = (lhs, rhs) match {
      case (Nil, Nil) =>
        (accLeft.toList, accRight.toString) match {
          case (Nil, "") => Some(accEqs.toList)
          case (lhs, rhs) => Some((accEqs += ((lhs, rhs))).toList)
        }
      case (OtherStringFormToken(e)::lhstail, OtherStringChunk(f)::rhstail) =>
        if(ExprOps.canBeHomomorphic(e, f).nonEmpty) {
          rec(lhstail, rhstail, accEqs += ((accLeft.toList, accRight.toString)), ListBuffer[StringFormToken](), new StringBuffer)
        } else None
      case (OtherStringFormToken(e)::lhstail, Nil) =>
        None
      case (Nil, OtherStringChunk(f)::rhstail) =>
        None
      case (lhs, RegularStringChunk(s)::rhstail) =>
        rec(lhs, rhstail, accEqs, accLeft, accRight append s)
      case (RegularStringFormToken(e)::lhstail, rhs) =>
        rec(lhstail, rhs, accEqs, accLeft += e, accRight)
    }
    rec(lhs, rhs, ListBuffer[Equation](), ListBuffer[StringFormToken](), new StringBuffer)
  }
  
  /** Returns a stream of assignments compatible with input/output examples for the given template */
  def findAssignments(p: Program, inputs: Seq[Identifier], examples: ExamplesBank, template: Expr)(implicit hctx: SearchContext): Stream[Map[Identifier, String]] = {

    val e = new AbstractEvaluator(hctx, p)
    
    @tailrec def gatherEquations(s: List[InOutExample], acc: ListBuffer[Equation] = ListBuffer()): Option[SProblem] = s match {
      case Nil => Some(acc.toList)
      case InOutExample(in, rhExpr)::q =>
        if(rhExpr.length == 1) {
          val model = new ModelBuilder
          model ++= inputs.zip(in)
          val modelResult = model.result()
          val evalResult =  e.eval(template, modelResult)
          evalResult.result match {
            case None =>
              hctx.reporter.info("Eval = None : ["+template+"] in ["+inputs.zip(in)+"]")
              hctx.reporter.info(evalResult)
              None
            case Some((sfExpr, abstractSfExpr)) =>
              //ctx.reporter.debug("Eval = ["+sfExpr+"] (from "+abstractSfExpr+")")
              val sf = toStringForm(sfExpr)
              val rhs = toStringLiteral(rhExpr.head)
              (sf, rhs) match {
                case (Some(sfget), Some(rhsget)) =>
                  toEquations(sfget, rhsget) match {
                    case Some(equations) =>
                      gatherEquations(q, acc ++= equations)
                    case None =>
                      hctx.reporter.info("Could not extract equations from ["+sfget+"] == ["+rhsget+"]\n coming from ... == " + rhExpr)
                    None
                  }
                case _ =>
                  hctx.reporter.info("sf empty or rhs empty ["+sfExpr+"] => ["+sf+"] in ["+rhs+"]")
                  None
              }
          }
        } else {
          hctx.reporter.info("RHS.length != 1 : ["+rhExpr+"]")
          None 
        }
    }
    gatherEquations((examples.valids ++ examples.invalids).collect{ case io:InOutExample => io }.toList) match {
      case Some(problem) => StringSolver.solve(problem)
      case None => Stream.empty
    }
  }
  
  /** With a given (template, fundefs, consts) will find consts so that (expr, funs) passes all the examples */
  def findSolutions(examples: ExamplesBank, template: Stream[WithIds[Expr]], funDefs: Seq[(FunDef, Stream[WithIds[Expr]])])(implicit hctx: SearchContext, p: Problem): RuleApplication = {
    // Fun is a stream of many function applications.
    val funs= JoinProgramSet.direct(funDefs.map(fbody => fbody._2.map((fbody._1, _))).map(d => DirectProgramSet(d)))
    
    val wholeTemplates = JoinProgramSet.direct(funs, DirectProgramSet(template))
    
    def computeSolutions(funDefsBodies: Seq[(FunDef, WithIds[Expr])], template: WithIds[Expr]): Stream[Assignment] = {
      val funDefs = for((funDef, body) <- funDefsBodies) yield  { funDef.body = Some(body._1); funDef }
      val newProgram = DefOps.addFunDefs(hctx.program, funDefs, hctx.functionContext)
      findAssignments(newProgram, p.as.filter{ x => !x.getType.isInstanceOf[FunctionType] }, examples, template._1)
    }
    
    val tagged_solutions =
      for{(funDefs, template) <- wholeTemplates.programs} yield computeSolutions(funDefs, template).map((funDefs, template, _))
    
    solutionStreamToRuleApplication(p, leon.utils.StreamUtils.interleave(tagged_solutions))(hctx.program)
  }
  
  /** Find ambiguities not containing _edit_me_ to ask to the user */
  def askQuestion(input: List[Identifier], r: RuleClosed)(implicit c: LeonContext, p: Program): List[disambiguation.Question[StringLiteral]] = {
    //if !s.contains(EDIT_ME)
    val qb = new disambiguation.QuestionBuilder(input, r.solutions, (seq: Seq[Expr], expr: Expr) => expr match {
      case s @ StringLiteral(slv) if !slv.contains(EDIT_ME) => Some(s)
      case _ => None
    })
    qb.result()
  }

  /** Converts the stream of solutions to a RuleApplication */
  def solutionStreamToRuleApplication(p: Problem, solutions: Stream[(Seq[(FunDef, WithIds[Expr])], WithIds[Expr], Assignment)])(implicit program: Program): RuleApplication = {
    if(solutions.isEmpty) RuleFailed() else {
      RuleClosed(
          for((funDefsBodies, (singleTemplate, ids), assignment) <- solutions) yield {
            val fds = for((fd, (body, ids)) <- funDefsBodies) yield {
              val initMap = ids.map(_ -> StringLiteral(EDIT_ME)).toMap
              fd.body = Some(ExprOps.simplifyString(ExprOps.replaceFromIDs(initMap ++ assignment.mapValues(StringLiteral), body)))
              fd
            }
            val initMap = ids.map(_ -> StringLiteral(EDIT_ME)).toMap
            val term = ExprOps.simplifyString(ExprOps.replaceFromIDs(initMap ++ assignment.mapValues(StringLiteral), singleTemplate))
            val (finalTerm, finalDefs) = makeFunctionsUnique(term, fds.toSet)
            
            Solution(BooleanLiteral(true), finalDefs, finalTerm)
          })
    }
  }
  
  /** Crystallizes a solution so that it will not me modified if the body of fds is modified. */
  def makeFunctionsUnique(term: Expr, fds: Set[FunDef])(implicit program: Program): (Expr, Set[FunDef]) = {
    var transformMap = Map[FunDef, FunDef]()
    def mapExpr(body: Expr): Expr = {
      ExprOps.preMap((e: Expr) => e match {
        case FunctionInvocation(TypedFunDef(fd, _), args) if fds(fd) => Some(functionInvocation(getMapping(fd), args))
        case e => None
      })(body)
    }
    
    def getMapping(fd: FunDef): FunDef = {
      transformMap.getOrElse(fd, {
        val newfunDef = new FunDef(fd.id.freshen, fd.tparams, fd.params, fd.returnType) // With empty body
        transformMap += fd -> newfunDef
        newfunDef.body = fd.body.map(mapExpr _)
        newfunDef
      })
    }
    
    (mapExpr(term), fds.map(getMapping _))
  }
  
  
  object StringTemplateGenerator extends TypedTemplateGenerator(StringType)
  
  case class DependentType(caseClassParent: Option[TypeTree], inputName: String, typeToConvert: TypeTree)
  
  type MapFunctions = Map[DependentType, (FunDef, Stream[WithIds[Expr]])]
  
  trait FreshFunNameGenerator {
    def funNames: Set[String]
    def freshFunName(s: String): String = {
      if(!funNames(s)) return s
      var i = 1
      var s0 = s
      do {
        i += 1
        s0 = s + i
      } while(funNames(s+i))
      s0
    }
  }
  trait PrettyPrinterProvider {
    def provided_functions: Seq[Identifier]
  }
  type StringConverters = Map[TypeTree, List[Expr => Expr]]
  
  /** Result of the current synthesis process */
  class StringSynthesisResult (
      val adtToString: MapFunctions,
      val funNames: Set[String]
  ) extends FreshFunNameGenerator {
    def add(d: DependentType, f: FunDef, s: Stream[WithIds[Expr]]): StringSynthesisResult = {
      new StringSynthesisResult(adtToString + (d -> ((f, s))), funNames + f.id.name)
    }
  }
  
  /** Companion object to create a StringSynthesisContext */
  object StringSynthesisContext {
    def empty(
        abstractStringConverters: StringConverters,
        originalInputs: Set[Expr],
        provided_functions: Seq[Identifier])(implicit hctx: SearchContext) =
      new StringSynthesisContext(None, new StringSynthesisResult(Map(), Set()),
        abstractStringConverters,
        originalInputs,
        provided_functions)
  }
  
  /** Context for the current synthesis process */
  class StringSynthesisContext (
      val currentCaseClassParent: Option[TypeTree],
      val result: StringSynthesisResult,
      val abstractStringConverters: StringConverters,
      val originalInputs: Set[Expr],
      val provided_functions: Seq[Identifier]
  )(implicit hctx: SearchContext) extends FreshFunNameGenerator with PrettyPrinterProvider {
    def add(d: DependentType, f: FunDef, s: Stream[WithIds[Expr]]): StringSynthesisContext = {
      new StringSynthesisContext(currentCaseClassParent, result.add(d, f, s),
          abstractStringConverters,
          originalInputs,
          provided_functions)
    }
    def copy(currentCaseClassParent: Option[TypeTree]=currentCaseClassParent, result: StringSynthesisResult = result): StringSynthesisContext = 
      new StringSynthesisContext(currentCaseClassParent, result,
          abstractStringConverters,
          originalInputs,
          provided_functions)
    def funNames  = result.funNames
  }
  
  def createEmptyFunDef(ctx: FreshFunNameGenerator with PrettyPrinterProvider, tpe: DependentType)(implicit hctx: SearchContext): FunDef = {
    createEmptyFunDef(ctx, tpe.caseClassParent.toList, Nil, tpe.typeToConvert)
  }
  
  /** Creates an empty function definition for the dependent type */
<<<<<<< HEAD
  def createEmptyFunDef(ctx: FreshFunNameGenerator with PrettyPrinterProvider, vContext: List[TypeTree], hContext: List[TypeTree], typeToConvert: TypeTree)(implicit hctx: SearchContext): FunDef = {
    def defaultFunName(t: TypeTree): String = t match {
      case AbstractClassType(c, d) => c.id.asString(hctx.context)
      case CaseClassType(c, d) => c.id.asString(hctx.context)
      case t => t.asString(hctx.context)
=======
  def createEmptyFunDef(ctx: StringSynthesisContext, tpe: DependentType)(implicit hctx: SearchContext): FunDef = {
    def defaultFunName(t: TypeTree) = t match {
      case AbstractClassType(c, d) => c.id.asString(hctx)
      case CaseClassType(c, d) => c.id.asString(hctx)
      case t => t.asString(hctx)
>>>>>>> a8e646cc
    }
    
    val funName2 = defaultFunName(typeToConvert) + ("" /: vContext) {
      case (s, t) => "In" + defaultFunName(t)
    } + (if(hContext.nonEmpty) hContext.length.toString else "") + "_s" 
    val funName3 = funName2.replaceAll("[^a-zA-Z0-9_]","")
    val funName = funName3(0).toLower + funName3.substring(1) 
    val funId = FreshIdentifier(ctx.freshFunName(funName), alwaysShowUniqueID = true)
<<<<<<< HEAD
    val argId= FreshIdentifier(typeToConvert.asString(hctx.context).toLowerCase().dropWhile(c => (c < 'a' || c > 'z') && (c < 'A' || c > 'Z')).headOption.getOrElse("x").toString, typeToConvert)
    val tparams = hctx.sctx.functionContext.tparams
    val fd = new FunDef(funId, tparams, ValDef(argId) :: ctx.provided_functions.map(ValDef(_)).toList, StringType) // Empty function.
    fd
=======
    val argId= FreshIdentifier(tpe.typeToConvert.asString(hctx).toLowerCase()(0).toString, tpe.typeToConvert)
    val tparams = hctx.functionContext.tparams
    new FunDef(funId, tparams, ValDef(argId) :: ctx.provided_functions.map(ValDef).toList, StringType) // Empty function.
>>>>>>> a8e646cc
  }
  
  /** Pre-updates of the function definition */
  def preUpdateFunDefBody(tpe: DependentType, fd: FunDef, ctx: StringSynthesisContext): StringSynthesisContext = {
    ctx.result.adtToString.get(tpe) match {
      case None => ctx.add(tpe, fd, Stream.Empty)
      case Some(_) => ctx
    }
  }

  /** Assembles multiple MatchCase to a singleMatchExpr using the function definition fd */
  private val mergeMatchCases = (fd: FunDef) => (cases: Seq[WithIds[MatchCase]]) => (MatchExpr(Variable(fd.params(0).id), cases.map(_._1)), cases.flatMap(_._2).toList)
  
  class FunDefTemplateGenerator(inputs: Seq[Expr], prettyPrinters: Seq[Identifier])(implicit hctx: SearchContext) { fdTemplateGenerator =>
    implicit val program: Program = hctx.program
    implicit val ctx = hctx.context
    protected val gcontext = new grammars.ContextGrammar[TypeTree, Stream[Expr => WithIds[Expr]]]
    import gcontext._
    
    protected val int32Symbol   = NonTerminal(Int32Type)
    protected val integerSymbol = NonTerminal(IntegerType)
    protected val booleanSymbol = NonTerminal(BooleanType)
    protected val stringSymbol  = NonTerminal(StringType)
    
    protected val bTemplateGenerator = (expr: Expr) => booleanTemplate(expr).instantiateWithVars
    
    case class GrammarUnroller(grammar: Grammar) {
      def markovize_vertical(): GrammarUnroller = GrammarUnroller(grammar.markovize_vertical())
      def markovize_horizontal(): GrammarUnroller = GrammarUnroller(grammar.markovize_horizontal())
      def markovize_abstract_vertical(): GrammarUnroller = GrammarUnroller(grammar.markovize_abstract_vertical())
      def buildFunDefTemplate() = FunDefTemplateGenerator.this.buildFunDefTemplate(grammar)
    }
    def init(): GrammarUnroller = GrammarUnroller(exhaustive(startGrammar(inputs)))
    
    //TODO: Out of order ?
    def startGrammar(inputs: Seq[Expr]) = Grammar(
        (inputs.foldLeft(List[NonTerminal]()){(lb, i) => lb :+ NonTerminal(i.getType, Nil, Nil) }),
        Map(int32Symbol -> TerminalRHS(Terminal(Int32Type, Stream(expr => (Int32ToString(expr), Nil)))),
            integerSymbol -> TerminalRHS(Terminal(IntegerType, Stream((expr => (IntegerToString(expr), Nil))))),
            booleanSymbol -> TerminalRHS(Terminal(BooleanType, Stream((expr => (BooleanToString(expr), Nil)), bTemplateGenerator))),
            stringSymbol -> TerminalRHS(Terminal(StringType, Stream((expr => (expr, Nil)),(expr => ((FunctionInvocation(program.library.escape.get.typed, Seq(expr)), Nil)))))
        )))

    /** Used to produce rules such as Cons => Elem List without context*/
    protected def horizontalChildren(n: NonTerminal): Option[Expansion] = n match {
      case NonTerminal(cct@CaseClassType(ccd@CaseClassDef(id, tparams, parent, isCaseObject), tparams2), vc, hc) => 
        val typeMap = tparams.zip(tparams2).toMap
        val fields = ccd.fields.map(vd => TypeOps.instantiateType(vd.id, typeMap) )
        Some(HorizontalRHS(Terminal(cct, Stream.empty), fields.map(id => NonTerminal(id.getType))))
      case NonTerminal(cct@TupleType(fields), vc, hc) => 
        Some(HorizontalRHS(Terminal(cct, Stream.empty), fields.map(tpe => NonTerminal(tpe))))
      case _ => None
    }
    /** Used to produce rules such as List => Cons | Nil without context */
    protected def verticalChildren(n: NonTerminal): Option[Expansion] = n match {
      case NonTerminal(act@AbstractClassType(acd@AbstractClassDef(id, tparams, parent), tps), vc, hc) => 
        Some(VerticalRHS(act.knownDescendants.map(tag => NonTerminal(tag))))
      case _ => None
    }
    
    /** Find all dependencies and merge them into one grammar */
    protected def extendGrammar(grammar: Grammar): Grammar = {
      val nts = grammar.nonTerminals
      (grammar /: nts) {
        case (grammar, n) =>
          /** If the grammar does not contain any rule for n, add them */
          if(!(grammar.rules contains n)) {
            grammar.copy(rules =
              grammar.rules +
                (n -> (
                    Expansion(Nil) ++
                    horizontalChildren(n) ++
                    verticalChildren(n))))
          } else grammar
      }
    }
    
    /** Applies the transformation extendGrammar until the grammar reaches its fix point. */
    protected def exhaustive(grammar: Grammar): Grammar = {
      leon.utils.fixpoint(extendGrammar _)(grammar)
    }
    
    /** Builds a set of fun defs out of the grammar */
    // TODO: The set of fundefs might even be a stream (e.g. with markovization...?)
    protected def buildFunDefTemplate(grammar: Grammar): (Stream[WithIds[Expr]], Seq[(FunDef, Stream[WithIds[Expr]])]) = {
      // Collects all non-terminals. One non-terminal => One function. May regroup pattern matching in a separate simplifying phase.
      val nts = grammar.nonTerminals
      // Fresh function name generator.
      val ctx = new FreshFunNameGenerator with PrettyPrinterProvider {
        var funNames: Set[String] = Set()
        override def freshFunName(s: String): String = {
          val res = super.freshFunName(s)
          funNames += res
          res
        }
        def provided_functions = FunDefTemplateGenerator.this.prettyPrinters
      }
       // Matches a case class and returns its context type.
      object TypedNonTerminal {
        def unapply(nt: NonTerminal) = Some((nt.tag, nt.vcontext.map(_.tag), nt.hcontext.map(_.tag)))
      }
      /* We create FunDef for all on-terminals */
      val (funDefs, ctx2) = ((Map[NonTerminal, FunDef](), ctx) /: nts) {
        case (mgen@(m, genctx), nt@TypedNonTerminal(tp, vct, hct)) =>
          (m + ((nt: NonTerminal) -> createEmptyFunDef(genctx, vct, hct, tp)), genctx)
      }
      
      def rulesToBodies(e: Expansion, nt: NonTerminal, fd: FunDef): Stream[WithIds[Expr]] = {
        val inputs = fd.params.map(_.id)
        e match {
          case TerminalRHS(Terminal(typeTree, exprStream)) if exprStream.nonEmpty => //Render this as a simple expression.
            exprStream.map(f => f(Variable(inputs.head)))
          case HorizontalRHS(terminal@Terminal(cct@CaseClassType(ccd, targs), _), nts) => // The subsequent calls of this function to sub-functions.
            val childExprs = nts.zipWithIndex.map{ case (childNt, childIndex) =>
              FunctionInvocation(TypedFunDef(funDefs(childNt), Seq()), List(
                  CaseClassSelector(cct, Variable(inputs.head), ccd.fields(childIndex).id
                  )) ++ prettyPrinters.map(Variable))
            }
            Stream(interleaveIdentifiers(childExprs.map(x => (x, Nil))))
          case HorizontalRHS(terminal@Terminal(cct@TupleType(targs), _), nts) => // The subsequent calls of this function to sub-functions.
            val childExprs = nts.zipWithIndex.map{ case (childNt, childIndex) =>
              FunctionInvocation(TypedFunDef(funDefs(childNt), Seq()), List(
                  TupleSelect(Variable(inputs.head), childIndex + 1)
                  ) ++ prettyPrinters.map(Variable))
            }
            Stream(interleaveIdentifiers(childExprs.map(x => (x, Nil))))
          case VerticalRHS(children) => // Match statement.
            assert(inputs.length == 1 + prettyPrinters.length)
            val idInput = inputs.head
            val scrut = Variable(idInput)
            val matchCases = nt.tag match {
              case AbstractClassType(acd, typeArgs) =>
                acd.knownCCDescendants map { ccd => 
                  children.find(childNt => childNt.tag match {
                    case CaseClassType(`ccd`, `typeArgs`) => true
                    case _ => false
                  }) match {
                    case Some(nt) =>
                      val matchInput = idInput.duplicate(tpe = nt.tag)
                      MatchCase(InstanceOfPattern(Some(matchInput), nt.tag.asInstanceOf[ClassType]), None,
                          FunctionInvocation(TypedFunDef(funDefs(nt), Seq()), List(Variable(matchInput)) ++ prettyPrinters.map(Variable)))
                    case None => throw new Exception(s"Could not find $ccd in the children non-terminals $children")
                  }
                }
              case t =>
                throw new Exception(s"Should have been Vertical RHS, got $t. Rule:\n$nt -> $e\nFunDef:\n$fd")
            }
            
            Stream(interleaveIdentifiers(Seq((MatchExpr(scrut, matchCases), Nil))))
        }
      }
      
      // We create the bodies of these functions  
      val possible_functions = for((nt, fd) <- funDefs.toSeq) yield {
        val bodies: Stream[WithIds[Expr]] = rulesToBodies(grammar.rules(nt), nt, fd)
        (fd, bodies)
      }
      
      val startExpr = interleaveIdentifiers(grammar.startNonTerminals.zipWithIndex.map{ case (childNt, childIndex) =>
              (FunctionInvocation(TypedFunDef(funDefs(childNt), Seq()), Seq(inputs(childIndex))), Nil)
      })
      (Stream(startExpr), possible_functions)
      //g.rules(startSymbol)
      //???
      
      // The Stream[WithIds[Expr]] is given thanks to the first formula with the start symbol.
      // The FunDef are computed by recombining vertical rules into one pattern matching, and each expression using the horizontal children.
    }
    
    
  }
  
  /** Returns a (possibly recursive) template which can render the inputs in their order.
    * Returns an expression and path-dependent pretty printers which can be used.
    * 
    * @param inputs The list of inputs. Make sure each identifier is typed.
    **/
  def createFunDefsTemplates(
      ctx: StringSynthesisContext,
      inputs: Seq[Expr])(implicit hctx: SearchContext): (Stream[WithIds[Expr]], StringSynthesisResult) = {
    
    def extractCaseVariants(cct: CaseClassType, ctx: StringSynthesisContext)
      : (Stream[WithIds[MatchCase]], StringSynthesisResult) = cct match {
      case CaseClassType(ccd: CaseClassDef, tparams2) =>
        val typeMap = ccd.typeArgs.zip(tparams2).toMap
        val fields = ccd.fields.map(vd => TypeOps.instantiateType(vd.id, typeMap) )
        val pattern = CaseClassPattern(None, ccd.typed(tparams2), fields.map(k => WildcardPattern(Some(k))))
        val (rhs, result) = createFunDefsTemplates(ctx.copy(currentCaseClassParent=Some(cct)), fields.map(Variable)) // Invoke functions for each of the fields.
        val newCases = rhs.map(e => (MatchCase(pattern, None, e._1), e._2))
        (newCases, result)
    }
    
    /* Returns a constant pattern matching in which all classes are rendered using their proper name
     * For example:
     * {{{
     * sealed abstract class Thread
     * case class T1() extends Thread()
     * case Class T2() extends Thread()
     * }}}
     * Will yield the following expression:
     * {{{t match {
     *   case T1() => "T1"
     *   case T2() => "T2"
     * }
     * }}}
     * 
     */
    def constantPatternMatching(fd: FunDef, act: AbstractClassType): WithIds[MatchExpr] = {
      val cases = (ListBuffer[WithIds[MatchCase]]() /: act.knownCCDescendants) {
        case (acc, cct @ CaseClassType(ccd, tparams2)) =>
          val typeMap = ccd.typeArgs.zip(tparams2).toMap
          val fields = ccd.fields.map(vd => TypeOps.instantiateType(vd.id, typeMap) )
          val pattern = CaseClassPattern(None, ccd.typed(tparams2), fields.map(k => WildcardPattern(Some(k))))
          val rhs = StringLiteral(ccd.id.asString)
          MatchCase(pattern, None, rhs)
          acc += ((MatchCase(pattern, None, rhs), Nil))
        case (acc, e) => hctx.reporter.fatalError("Could not handle this class definition for string rendering " + e)
      }
      mergeMatchCases(fd)(cases)
    }
    
    /* Returns a list of expressions converting the list of inputs to string.
     * Each expression is tagged with a list of identifiers, which is the list of variables which need to be found.
     * @return Along with the list, an updated function definitions to transform (parent-dependent) types to strings */
    @tailrec def gatherInputs(
        ctx: StringSynthesisContext,
        inputs: List[Expr],
        result: ListBuffer[Stream[WithIds[Expr]]] = ListBuffer()): (List[Stream[WithIds[Expr]]], StringSynthesisResult) = inputs match {
      case Nil => (result.toList, ctx.result)
      case input::q => 
        val dependentType = DependentType(ctx.currentCaseClassParent, input.asString(hctx.program)(hctx), input.getType)
        ctx.result.adtToString.get(dependentType) match {
        case Some(fd) =>
          gatherInputs(ctx, q, result += Stream((functionInvocation(fd._1, input::ctx.provided_functions.toList.map(Variable)), Nil)))
        case None => // No function can render the current type.
          // We should not rely on calling the original function on the first line of the body of the function itself.
          val exprs1s = (new SelfPrettyPrinter)
            .allowFunction(hctx.functionContext)
            .excludeFunction(hctx.functionContext)
            .withPossibleParameters.prettyPrintersForType(input.getType)(hctx, hctx.program)
            .map{ case (l, identifiers) => (application(l, Seq(input)), identifiers) } // Use already pre-defined pretty printers.
          val exprs1 = exprs1s.toList.sortBy{ case (Lambda(_, FunctionInvocation(tfd, _)), _) if tfd.fd == hctx.functionContext => 0 case _ => 1}
          val exprs2 = ctx.abstractStringConverters.getOrElse(input.getType, Nil).map(f => (f(input), List[Identifier]()))
          val defaultConverters: Stream[WithIds[Expr]] = exprs1.toStream #::: exprs2.toStream
          val recursiveConverters: Stream[WithIds[Expr]] =
            (new SelfPrettyPrinter)
            .prettyPrinterFromCandidate(hctx.functionContext, input.getType)(hctx, hctx.program)
            .map(l => (application(l, Seq(input)), List[Identifier]()))
            
          def mergeResults(templateConverters: =>Stream[WithIds[Expr]]): Stream[WithIds[Expr]] = {
            if(defaultConverters.isEmpty) templateConverters
            else if(enforceDefaultStringMethodsIfAvailable) {
              if(enforceSelfStringMethodsIfAvailable)
                recursiveConverters #::: defaultConverters 
              else {
                defaultConverters #::: recursiveConverters
              }
            }
            else  recursiveConverters #::: defaultConverters #::: templateConverters
          }
          
          input.getType match {
            case StringType =>
              gatherInputs(ctx, q, result +=
                mergeResults(Stream((input, Nil),
                        (functionInvocation(
                            hctx.program.library.escape.get, List(input)): Expr, Nil))))
            case BooleanType =>
              val (bTemplate, vs) = booleanTemplate(input).instantiateWithVars
              gatherInputs(ctx, q, result += mergeResults(Stream((BooleanToString(input), Nil), (bTemplate, vs))))
            case WithStringconverter(converter) => // Base case
              gatherInputs(ctx, q, result += mergeResults(Stream((converter(input), Nil))))
            case t: ClassType =>
              if(enforceDefaultStringMethodsIfAvailable && defaultConverters.nonEmpty) {
                gatherInputs(ctx, q, result += defaultConverters)
              } else {
                // Create the empty function body and updates the assignments parts.
                val fd = createEmptyFunDef(ctx, dependentType)
                val ctx2 = preUpdateFunDefBody(dependentType, fd, ctx) // Inserts the FunDef in the assignments so that it can already be used.
                t.root match {
                  case act @ AbstractClassType(acd, tps) =>
                    // Create a complete FunDef body with pattern matching
                    
                    val allKnownDescendantsAreCCAndHaveZeroArgs = act.knownCCDescendants.forall {
                      case CaseClassType(ccd, tparams2) => ccd.fields.isEmpty
                      case _ => false
                    }
                    
                    //TODO: Test other templates not only with Wilcard patterns, but more cases options for non-recursive classes (e.g. Option, Boolean, Finite parameterless case classes.)
                    val (ctx3, cases) = ((ctx2, ListBuffer[Stream[WithIds[MatchCase]]]()) /: act.knownCCDescendants) {
                      case ((ctx22, acc), cct @ CaseClassType(ccd, tparams2)) =>
                        val (newCases, result) = extractCaseVariants(cct, ctx22)
                        val ctx23 = ctx22.copy(result = result)
                        (ctx23, acc += newCases)
                      case ((adtToString, acc), e) => hctx.reporter.fatalError("Could not handle this class definition for string rendering " + e)
                    }
                    
                    val allMatchExprsEnd = JoinProgramSet(cases.map(DirectProgramSet(_)), mergeMatchCases(fd)).programs // General pattern match expressions
                    val allMatchExprs = if(allKnownDescendantsAreCCAndHaveZeroArgs) {
                      Stream(constantPatternMatching(fd, act)) ++ allMatchExprsEnd
                    } else allMatchExprsEnd
                    gatherInputs(ctx3.add(dependentType, fd, allMatchExprs), q,
                        result += Stream((functionInvocation(fd, input::ctx.provided_functions.toList.map(Variable)), Nil)))
                  case cct @ CaseClassType(ccd, tparams2) =>
                    val (newCases, result3) = extractCaseVariants(cct, ctx2)
                    val allMatchExprs = newCases.map(acase => mergeMatchCases(fd)(Seq(acase)))
                    gatherInputs(ctx2.copy(result = result3).add(dependentType, fd, allMatchExprs), q,
                        result += Stream((functionInvocation(fd, input::ctx.provided_functions.toList.map(Variable)), Nil)))
                }
              }
            case TypeParameter(t) =>
              if(defaultConverters.isEmpty) {
                hctx.reporter.fatalError("Could not handle type parameter for string rendering " + t)
              } else {
                gatherInputs(ctx, q, result += mergeResults(Stream.empty))
              }
              
            case t: SetType =>
              gatherInputs(ctx, q, result += defaultConverters)
            case t: BagType =>
              gatherInputs(ctx, q, result += defaultConverters)
            case t: MapType =>
              gatherInputs(ctx, q, result += defaultConverters)
            case tpe => 
              hctx.reporter.fatalError("Could not handle class type for string rendering " + tpe)
          }
      }
    }
    var ctx2 = ctx // We gather the functions only once.
    // Flatten tuple types
    val newInputs = inputs.flatMap{ case input =>
      input.getType match {
        case TupleType(bases) =>
          val blength = bases.length
          for(index <- 1 to blength) yield tupleSelect(input, index, blength)
        case _ => List(input)
      }
    }
    // Get all permutations
    val templates = for(inputPermutation <- newInputs.permutations.toStream) yield {
      val (exprs, result3) = gatherInputs(ctx2, inputPermutation.toList)
      ctx2 = ctx2.copy(result=result3)
      /* Add post, pre and in-between holes, and returns a single expr along with the new assignments. */
      val template: Stream[WithIds[Expr]] = exprs match {
        case Nil => // Just a single constant.
          Stream(StringTemplateGenerator(Hole => Hole).instantiateWithVars)
        case exprList =>
          JoinProgramSet(exprList.map(DirectProgramSet(_)), interleaveIdentifiers _).programs
      }
      template
    }
    (templates.flatten, ctx2.result)
  }
  
  /** Transforms a sequence of identifiers into a single expression
    * with new string constant identifiers interleaved between, before and after them. */
  def interleaveIdentifiers(exprs: Seq[WithIds[Expr]]): WithIds[Expr] = {
    if(exprs.isEmpty) {
      StringTemplateGenerator(Hole => Hole).instantiateWithVars
    } else {
      StringTemplateGenerator.nested(Hole => {
        val res = ((StringConcat(Hole, exprs.head._1), exprs.head._2) /: exprs.tail) {
          case ((finalExpr, finalIds), (expr, ids)) => (StringConcat(StringConcat(finalExpr, Hole), expr), finalIds ++ ids)
        }
        (StringConcat(res._1, Hole), res._2)
      }).instantiateWithVars
    }
  }
  
  def instantiateOn(implicit hctx: SearchContext, p: Problem): Traversable[RuleInstantiation] = {
    //hctx.reporter.debug("StringRender:Output variables="+p.xs+", their types="+p.xs.map(_.getType))
    p.xs match {
      case List(IsTyped(v, StringType)) =>
        val examplesFinder = new ExamplesFinder(hctx, hctx.program)
          .setKeepAbstractExamples(true)
          .setEvaluationFailOnChoose(true)

        val examples = examplesFinder.extractFromProblem(p)
        
        val abstractStringConverters: StringConverters = p.as.flatMap { case x =>
          x.getType match {
            case FunctionType(Seq(aType), StringType) =>
              List((aType, (arg: Expr) => application(Variable(x), Seq(arg))))
            case _ => Nil
          }
        }.groupBy(_._1).mapValues(_.map(_._2))
       
        val (inputVariables, functionVariables) = p.as.partition ( x => x.getType match {
          case f: FunctionType => false
          case _ => true
        })
        
        val ruleInstantiations = ListBuffer[RuleInstantiation]()
        val originalInputs = inputVariables.map(Variable)
        ruleInstantiations += RuleInstantiation("String conversion") {
<<<<<<< HEAD
          val (expr, synthesisResult) = new FunDefTemplateGenerator(originalInputs, functionVariables)
            .init().markovize_horizontal().markovize_vertical().markovize_abstract_vertical().buildFunDefTemplate()
          /*val (expr, synthesisResult) = createFunDefsTemplates(
              StringSynthesisContext.empty(
                  abstractStringConverters,
                  originalInputs.toSet,
                  functionVariables
                  ), originalInputs)*/
          //val funDefs = synthesisResult.adtToString
=======
          val (expr, synthesisResult) = createFunDefsTemplates(
            StringSynthesisContext.empty(
              abstractStringConverters,
              originalInputs.toSet,
              functionVariables
            ), originalInputs
          )
          val funDefs = synthesisResult.adtToString
>>>>>>> a8e646cc
          
          /*val toDebug: String = (("\nInferred functions:" /: funDefs)( (t, s) =>
                t + "\n" + s._2._1.toString
              ))*/
          //hctx.reporter.debug("Inferred expression:\n" + expr + toDebug)
          
          //findSolutions(examples, expr, funDefs.values.toSeq)
          findSolutions(examples, expr, synthesisResult)
        }
        
        ruleInstantiations.toList
        
      case _ => Nil
    }
  }
}<|MERGE_RESOLUTION|>--- conflicted
+++ resolved
@@ -19,16 +19,8 @@
 import purescala.SelfPrettyPrinter
 import solvers.ModelBuilder
 import solvers.string.StringSolver
-<<<<<<< HEAD
-import synthesis.programsets.DirectProgramSet
-import synthesis.programsets.JoinProgramSet
-import leon.utils.DebugSectionSynthesis
-
-
-=======
 import programsets.DirectProgramSet
 import programsets.JoinProgramSet
->>>>>>> a8e646cc
 
 /** A template generator for a given type tree. 
   * Extend this class using a concrete type tree,
@@ -340,19 +332,11 @@
   }
   
   /** Creates an empty function definition for the dependent type */
-<<<<<<< HEAD
   def createEmptyFunDef(ctx: FreshFunNameGenerator with PrettyPrinterProvider, vContext: List[TypeTree], hContext: List[TypeTree], typeToConvert: TypeTree)(implicit hctx: SearchContext): FunDef = {
     def defaultFunName(t: TypeTree): String = t match {
-      case AbstractClassType(c, d) => c.id.asString(hctx.context)
-      case CaseClassType(c, d) => c.id.asString(hctx.context)
-      case t => t.asString(hctx.context)
-=======
-  def createEmptyFunDef(ctx: StringSynthesisContext, tpe: DependentType)(implicit hctx: SearchContext): FunDef = {
-    def defaultFunName(t: TypeTree) = t match {
       case AbstractClassType(c, d) => c.id.asString(hctx)
       case CaseClassType(c, d) => c.id.asString(hctx)
       case t => t.asString(hctx)
->>>>>>> a8e646cc
     }
     
     val funName2 = defaultFunName(typeToConvert) + ("" /: vContext) {
@@ -361,16 +345,9 @@
     val funName3 = funName2.replaceAll("[^a-zA-Z0-9_]","")
     val funName = funName3(0).toLower + funName3.substring(1) 
     val funId = FreshIdentifier(ctx.freshFunName(funName), alwaysShowUniqueID = true)
-<<<<<<< HEAD
-    val argId= FreshIdentifier(typeToConvert.asString(hctx.context).toLowerCase().dropWhile(c => (c < 'a' || c > 'z') && (c < 'A' || c > 'Z')).headOption.getOrElse("x").toString, typeToConvert)
-    val tparams = hctx.sctx.functionContext.tparams
-    val fd = new FunDef(funId, tparams, ValDef(argId) :: ctx.provided_functions.map(ValDef(_)).toList, StringType) // Empty function.
-    fd
-=======
-    val argId= FreshIdentifier(tpe.typeToConvert.asString(hctx).toLowerCase()(0).toString, tpe.typeToConvert)
+    val argId= FreshIdentifier(tpe.typeToConvert.asString(hctx).toLowerCase().dropWhile(c => (c < 'a' || c > 'z') && (c < 'A' || c > 'Z')).headOption.getOrElse("x").toString, typeToConvert)
     val tparams = hctx.functionContext.tparams
-    new FunDef(funId, tparams, ValDef(argId) :: ctx.provided_functions.map(ValDef).toList, StringType) // Empty function.
->>>>>>> a8e646cc
+    new FunDef(funId, tparams, ValDef(argId) :: ctx.provided_functions.map(ValDef(_)).toList, StringType) // Empty function.
   }
   
   /** Pre-updates of the function definition */
@@ -745,8 +722,8 @@
     p.xs match {
       case List(IsTyped(v, StringType)) =>
         val examplesFinder = new ExamplesFinder(hctx, hctx.program)
-          .setKeepAbstractExamples(true)
-          .setEvaluationFailOnChoose(true)
+        .setKeepAbstractExamples(true)
+        .setEvaluationFailOnChoose(true)
 
         val examples = examplesFinder.extractFromProblem(p)
         
@@ -766,7 +743,6 @@
         val ruleInstantiations = ListBuffer[RuleInstantiation]()
         val originalInputs = inputVariables.map(Variable)
         ruleInstantiations += RuleInstantiation("String conversion") {
-<<<<<<< HEAD
           val (expr, synthesisResult) = new FunDefTemplateGenerator(originalInputs, functionVariables)
             .init().markovize_horizontal().markovize_vertical().markovize_abstract_vertical().buildFunDefTemplate()
           /*val (expr, synthesisResult) = createFunDefsTemplates(
@@ -776,16 +752,6 @@
                   functionVariables
                   ), originalInputs)*/
           //val funDefs = synthesisResult.adtToString
-=======
-          val (expr, synthesisResult) = createFunDefsTemplates(
-            StringSynthesisContext.empty(
-              abstractStringConverters,
-              originalInputs.toSet,
-              functionVariables
-            ), originalInputs
-          )
-          val funDefs = synthesisResult.adtToString
->>>>>>> a8e646cc
           
           /*val toDebug: String = (("\nInferred functions:" /: funDefs)( (t, s) =>
                 t + "\n" + s._2._1.toString
