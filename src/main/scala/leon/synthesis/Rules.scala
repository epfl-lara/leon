--- conflicted
+++ resolved
@@ -517,7 +517,6 @@
   }
 }
 
-<<<<<<< HEAD
 class EqualitySplit(synth: Synthesizer) extends Rule("Eq. Split.", synth, 10) {
   def applyOn(task: Task): RuleResult = {
     val p = task.problem
@@ -531,7 +530,12 @@
     if (!extraConds.isEmpty) {
       val sub = p.copy(phi = And(And(extraConds.toSeq), p.phi))
       RuleStep(List(sub), forward)
-=======
+    } else {
+      RuleInapplicable
+    }
+  }
+}
+
 class IntegerEquation(synth: Synthesizer) extends Rule("Integer Equation", synth, 300) {
   def applyOn(task: Task): RuleResult = {
 
@@ -548,7 +552,7 @@
 
       val (eq@Equals(_,_), rest) = (eqs.head, eqs.tail)
       val allOthers = rest ++ others
-      
+
       val vars: Set[Identifier] = variablesOf(eq)
       val eqas: Set[Identifier] = as.toSet.intersect(vars)
 
@@ -575,7 +579,6 @@
       }
 
       RuleStep(List(newProblem), onSuccess)
->>>>>>> f947b2d3
     } else {
       RuleInapplicable
     }
