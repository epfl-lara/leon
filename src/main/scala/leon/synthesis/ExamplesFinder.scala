/* Copyright 2009-2015 EPFL, Lausanne */

package leon
package synthesis

import purescala.Expressions._
import purescala.Definitions._
import purescala.ExprOps._
import purescala.Common._
import purescala.Constructors._
import evaluators._
import grammars._
import codegen._
import datagen._
import solvers._
import solvers.z3._

class ExamplesFinder(ctx0: LeonContext, program: Program) {

  lazy val evaluator = new DefaultEvaluator(ctx, program)

  implicit val ctx = ctx0

  val reporter = ctx.reporter
  
  private var keepAbstractExamples = false
  /** If true, will not evaluate examples to check them. */
  def setKeepAbstractExamples(b: Boolean) = { this.keepAbstractExamples = b; this}
  /** Sets if evalution of the result of tests should stop on choose statements.
    * Useful for programming by Example */
  def setEvaluationFailOnChoose(b: Boolean) = { evaluator.setEvaluationFailOnChoose(b); this }

  def extractFromFunDef(fd: FunDef, partition: Boolean): ExamplesBank = fd.postcondition match {
    case Some(Lambda(Seq(ValDef(id)), post)) =>
      // @mk FIXME: make this more general
      val tests = extractTestsOf(post)

      val insIds  = fd.params.map(_.id).toSet
      val outsIds = Set(id)
      val allIds  = insIds ++ outsIds

      val examples = tests.toSeq.flatMap { t =>
        val ids = t.keySet
        if ((ids & allIds) == allIds) {
          Some(InOutExample(fd.params.map(p => t(p.id)), Seq(t(id))))
        } else if ((ids & insIds) == insIds) {
          Some(InExample(fd.params.map(p => t(p.id))))
        } else if((ids & outsIds) == outsIds) { // Examples provided on a part of the inputs.
          Some(InOutExample(fd.params.map(p => t.getOrElse(p.id, Variable(p.id))), Seq(t(id))))
        } else {
          None
        }
      }

      def isValidTest(e: Example): Boolean = {
        e match {
          case InOutExample(ins, outs) =>
            evaluator.eval(Equals(outs.head, FunctionInvocation(fd.typed(fd.tparams.map(_.tp)), ins))) match {
              case EvaluationResults.Successful(BooleanLiteral(true)) => true
              case _                                                  => false
            }

          case _ => false
        }
      }

      if (partition) {
        val (v, iv) = examples.partition(isValidTest)
        ExamplesBank(v, iv)
      } else {
        ExamplesBank(examples, Nil)
      }
    case None =>
      ExamplesBank(Nil, Nil)
  }
  
  /** Extract examples from the passes found in expression */
  def extractFromProblem(p: Problem): ExamplesBank = {
    val testClusters = extractTestsOf(and(p.pc, p.phi))

    // Finally, we keep complete tests covering all as++xs
    val allIds  = (p.as ++ p.xs).toSet
    val insIds  = p.as.toSet
    val outsIds = p.xs.toSet
    
    val examples = testClusters.toSeq.flatMap { t =>
      val ids = t.keySet
      if ((ids & allIds) == allIds) {
        Some(InOutExample(p.as.map(t), p.xs.map(t)))
      } else if ((ids & insIds) == insIds) {
        Some(InExample(p.as.map(t)))
      } else if((ids & outsIds) == outsIds) { // Examples provided on a part of the inputs.
        Some(InOutExample(p.as.map(p => t.getOrElse(p, Variable(p))), p.xs.map(t)))
      } else {
        None
      }
    }

    def isValidExample(ex: Example): Boolean = {
      if(this.keepAbstractExamples) return true // TODO: Abstract interpretation here ?
      val (mapping, cond) = ex match {
        case io: InOutExample =>
          (Map((p.as zip io.ins) ++ (p.xs zip io.outs): _*), And(p.pc, p.phi))
        case i =>
          ((p.as zip i.ins).toMap, p.pc)
      }

      evaluator.eval(cond, mapping) match {
        case EvaluationResults.Successful(BooleanLiteral(true)) => true
        case _ => false
      }
    }

    ExamplesBank(examples.filter(isValidExample), Seq())
  }

  def generateForPC(ids: List[Identifier], pc: Expr, maxValid: Int = 400, maxEnumerated: Int = 1000): ExamplesBank = {

    val evaluator = new CodeGenEvaluator(ctx, program, CodeGenParams.default)
    val datagen   = new GrammarDataGen(evaluator, ValueGrammar)
    val solverDataGen = new SolverDataGen(ctx, program, (ctx, pgm) => SolverFactory(() => new FairZ3Solver(ctx, pgm)))

    val generatedExamples = datagen.generateFor(ids, pc, maxValid, maxEnumerated).map(InExample)

    val solverExamples    = solverDataGen.generateFor(ids, pc, maxValid, maxEnumerated).map(InExample)

    ExamplesBank(generatedExamples.toSeq ++ solverExamples.toList, Nil)
  }

  /** Extracts all passes constructs from the given postcondition, merges them if needed */
  private def extractTestsOf(e: Expr): Set[Map[Identifier, Expr]] = {
    val allTests = collect[Map[Identifier, Expr]] {
      case Passes(ins, outs, cases) =>
        val infos   = extractIds(Tuple(Seq(ins, outs)))
        val ioPairs = cases.flatMap(caseToExamples(ins, outs, _))
        
        val exs     = ioPairs.map{ case (i, o) =>
          val test = Tuple(Seq(i, o))
          val ids  = variablesOf(test)

          // Test could contain expressions, we evaluate
          evaluator.eval(test, ids.map { (i: Identifier) => i -> i.toVariable }.toMap) match {
            case EvaluationResults.Successful(res) => res
            case _                                 => test
          }
        }
        try {
          // Check whether we can extract all ids from example
          val results = exs.collect { case e if this.keepAbstractExamples || infos.forall(_._2.isDefinedAt(e)) =>
            infos.map{ case (id, f) => id -> f(e) }.toMap
          }
          results.toSet
        } catch {
          case e: IDExtractionException => Set()
        }
      case _ =>
        Set()
    }(e)


    consolidateTests(allTests)
  }

  /** Processes ((in, out) passes {
    * cs[=>Case pattExpr if guard => outR]*/
  private def caseToExamples(in: Expr, out: Expr, cs: MatchCase, examplesPerCase: Int = 5): Seq[(Expr,Expr)] = {

    def doSubstitute(subs : Seq[(Identifier, Expr)], e : Expr) = 
      subs.foldLeft(e) { 
        case (from, (id, to)) => replaceFromIDs(Map(id -> to), from)
      }

    if (cs.rhs == out) {
      // The trivial example
      Seq()
    } else {
      // The pattern as expression (input expression)(may contain free variables)
      val (pattExpr, ieMap) = patternToExpression(cs.pattern, in.getType)
      val freeVars = variablesOf(pattExpr).toSeq
      if (exists(_.isInstanceOf[NoTree])(pattExpr)) {
        reporter.warning(cs.pattern.getPos, "Unapply patterns are not supported in IO-example extraction")
        Seq()
      } else if (freeVars.isEmpty) {
        // The input contains no free vars. Trivially return input-output pair
        Seq((pattExpr, doSubstitute(ieMap,cs.rhs)))
      } else {
        // Extract test cases such as    case x if x == s =>
        ((pattExpr, ieMap, cs.optGuard) match {
          case (Variable(id), Seq(), Some(Equals(Variable(id2), s))) if id == id2 =>
            Some((Seq((s, doSubstitute(ieMap, cs.rhs)))))
          case (Variable(id), Seq(), Some(Equals(s, Variable(id2)))) if id == id2 =>
            Some((Seq((s, doSubstitute(ieMap, cs.rhs)))))
          case (a, b, c) =>
            None
        }) getOrElse {
<<<<<<< HEAD
          if(this.keepAbstractExamples) {
            cs.optGuard match {
              case Some(BooleanLiteral(false)) =>
                Seq()
              case None =>
                Seq((pattExpr, cs.rhs))
              case Some(pred) =>
                Seq((Require(pred, pattExpr), cs.rhs))
            }
          } else {
            // If the input contains free variables, it does not provide concrete examples. 
            // We will instantiate them according to a simple grammar to get them.
            val enum = new MemoizedEnumerator[TypeTree, Expr, Generator[TypeTree, Expr]](ValueGrammar.getProductions)
            val values = enum.iterator(tupleTypeWrap(freeVars.map { _.getType }))
            val instantiations = values.map {
              v => freeVars.zip(unwrapTuple(v, freeVars.size)).toMap
            }
  
            def filterGuard(e: Expr, mapping: Map[Identifier, Expr]): Boolean = cs.optGuard match {
              case Some(guard) =>
                // in -> e should be enough. We shouldn't find any subexpressions of in.
                evaluator.eval(replace(Map(in -> e), guard), mapping) match {
                  case EvaluationResults.Successful(BooleanLiteral(true)) => true
                  case _ => false
                }
  
              case None =>
                true
            }
            
            if(cs.optGuard == Some(BooleanLiteral(false))) {
              Nil
            } else (for {
              inst <- instantiations.toSeq
              inR = replaceFromIDs(inst, pattExpr)
              outR = replaceFromIDs(inst, doSubstitute(ieMap, cs.rhs))
              if filterGuard(inR, inst)
            } yield (inR, outR)).take(examplesPerCase)
=======

          // If the input contains free variables, it does not provide concrete examples. 
          // We will instantiate them according to a simple grammar to get them.

          val dataGen = new GrammarDataGen(evaluator)

          val theGuard = replace(Map(in -> pattExpr), cs.optGuard.getOrElse(BooleanLiteral(true)))

          dataGen.generateFor(freeVars, theGuard, examplesPerCase, 1000).toSeq map { vals =>
            val inst = freeVars.zip(vals).toMap
            val inR = replaceFromIDs(inst, pattExpr)
            val outR = replaceFromIDs(inst, doSubstitute(ieMap, cs.rhs))
            (inR, outR)
>>>>>>> 05239c60
          }
        }
      }
    }
  }

  /** Check if two tests are compatible.
    * Compatible should evaluate to the same value for the same identifier
    */
  private def isCompatible(m1: Map[Identifier, Expr], m2: Map[Identifier, Expr]) = {
    val ks = m1.keySet & m2.keySet
    ks.nonEmpty && ks.map(m1) == ks.map(m2)
  }

  /** Merge tests t1 and t2 if they are compatible. Return m1 if not.
    */
  private def mergeTest(m1: Map[Identifier, Expr], m2: Map[Identifier, Expr]) = {
    if (!isCompatible(m1, m2)) {
      m1
    } else {
      m1 ++ m2
    }
  }

  /** we now need to consolidate different clusters of compatible tests together
    * t1: a->1, c->3
    * t1: a->1, c->3
    * t2: a->1, b->4
    *   => a->1, b->4, c->3
    */
  private def consolidateTests(ts: Set[Map[Identifier, Expr]]): Set[Map[Identifier, Expr]] = {

    var consolidated = Set[Map[Identifier, Expr]]()
    for (t <- ts) {
      consolidated += t

      consolidated = consolidated.map { c =>
        mergeTest(c, t)
      }
    }
    consolidated
  }
  
  case class IDExtractionException(msg: String) extends Exception(msg)

  /** Extract ids in ins/outs args, and compute corresponding extractors for values map
    *
    * Examples:
    * (a,b) =>
    *     a -> _.1
    *     b -> _.2
    *
    * Cons(a, Cons(b, c)) =>
    *     a -> _.head
    *     b -> _.tail.head
    *     c -> _.tail.tail
    */
  private def extractIds(e: Expr): Seq[(Identifier, PartialFunction[Expr, Expr])] = e match {
    case Variable(id) =>
      List((id, { case e => e }))
    case Tuple(vs) =>
      vs.map(extractIds).zipWithIndex.flatMap{ case (ids, i) =>
        ids.map{ case (id, e) =>
          (id, andThen({ case Tuple(vs) => vs(i) case e => throw new IDExtractionException("Expected Tuple, got " + e) }, e))
        }
      }
    case CaseClass(cct, args) =>
      args.map(extractIds).zipWithIndex.flatMap { case (ids, i) =>
        ids.map{ case (id, e) =>
          (id, andThen({ case CaseClass(cct2, vs) if cct2 == cct => vs(i) case e => throw new IDExtractionException("Expected Case class of type " + cct + ", got " + e) } ,e))
        }
      }

    case _ =>
      reporter.warning("Unexpected pattern in test-ids extraction: "+e)
      Nil
  }

  // Compose partial functions
  private def andThen(pf1: PartialFunction[Expr, Expr], pf2: PartialFunction[Expr, Expr]): PartialFunction[Expr, Expr] = {
    Function.unlift(pf1.lift(_) flatMap pf2.lift)
  }
}<|MERGE_RESOLUTION|>--- conflicted
+++ resolved
@@ -193,7 +193,9 @@
           case (a, b, c) =>
             None
         }) getOrElse {
-<<<<<<< HEAD
+
+          // If the input contains free variables, it does not provide concrete examples. 
+          // We will instantiate them according to a simple grammar to get them.
           if(this.keepAbstractExamples) {
             cs.optGuard match {
               case Some(BooleanLiteral(false)) =>
@@ -204,49 +206,16 @@
                 Seq((Require(pred, pattExpr), cs.rhs))
             }
           } else {
-            // If the input contains free variables, it does not provide concrete examples. 
-            // We will instantiate them according to a simple grammar to get them.
-            val enum = new MemoizedEnumerator[TypeTree, Expr, Generator[TypeTree, Expr]](ValueGrammar.getProductions)
-            val values = enum.iterator(tupleTypeWrap(freeVars.map { _.getType }))
-            val instantiations = values.map {
-              v => freeVars.zip(unwrapTuple(v, freeVars.size)).toMap
+            val dataGen = new GrammarDataGen(evaluator)
+
+            val theGuard = replace(Map(in -> pattExpr), cs.optGuard.getOrElse(BooleanLiteral(true)))
+
+            dataGen.generateFor(freeVars, theGuard, examplesPerCase, 1000).toSeq map { vals =>
+              val inst = freeVars.zip(vals).toMap
+              val inR = replaceFromIDs(inst, pattExpr)
+              val outR = replaceFromIDs(inst, doSubstitute(ieMap, cs.rhs))
+              (inR, outR)
             }
-  
-            def filterGuard(e: Expr, mapping: Map[Identifier, Expr]): Boolean = cs.optGuard match {
-              case Some(guard) =>
-                // in -> e should be enough. We shouldn't find any subexpressions of in.
-                evaluator.eval(replace(Map(in -> e), guard), mapping) match {
-                  case EvaluationResults.Successful(BooleanLiteral(true)) => true
-                  case _ => false
-                }
-  
-              case None =>
-                true
-            }
-            
-            if(cs.optGuard == Some(BooleanLiteral(false))) {
-              Nil
-            } else (for {
-              inst <- instantiations.toSeq
-              inR = replaceFromIDs(inst, pattExpr)
-              outR = replaceFromIDs(inst, doSubstitute(ieMap, cs.rhs))
-              if filterGuard(inR, inst)
-            } yield (inR, outR)).take(examplesPerCase)
-=======
-
-          // If the input contains free variables, it does not provide concrete examples. 
-          // We will instantiate them according to a simple grammar to get them.
-
-          val dataGen = new GrammarDataGen(evaluator)
-
-          val theGuard = replace(Map(in -> pattExpr), cs.optGuard.getOrElse(BooleanLiteral(true)))
-
-          dataGen.generateFor(freeVars, theGuard, examplesPerCase, 1000).toSeq map { vals =>
-            val inst = freeVars.zip(vals).toMap
-            val inR = replaceFromIDs(inst, pattExpr)
-            val outR = replaceFromIDs(inst, doSubstitute(ieMap, cs.rhs))
-            (inR, outR)
->>>>>>> 05239c60
           }
         }
       }
