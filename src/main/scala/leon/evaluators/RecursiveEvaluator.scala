/* Copyright 2009-2016 EPFL, Lausanne */

package leon
package evaluators

import purescala.Quantification._
import purescala.Constructors._
import purescala.ExprOps._
import purescala.Expressions.Pattern
import purescala.Extractors._
import purescala.TypeOps.isSubtypeOf
import purescala.Types._
import purescala.Common._
import purescala.Expressions._
import purescala.Definitions._
import solvers.TimeoutableSolverFactory
import solvers.{PartialModel, SolverFactory}
import purescala.DefOps
import solvers.{PartialModel, Model, SolverFactory, SolverContext}
import solvers.unrolling.UnrollingProcedure
import scala.collection.mutable.{Map => MutableMap}
import scala.concurrent.duration._
import org.apache.commons.lang3.StringEscapeUtils
import leon.purescala.TypeOps

abstract class RecursiveEvaluator(ctx: LeonContext, prog: Program, val bank: EvaluationBank, maxSteps: Int)
  extends ContextualEvaluator(ctx, prog, maxSteps)
     with DeterministicEvaluator {

  def this(ctx: LeonContext, prog: Program, maxSteps: Int) =
    this(ctx, prog, new EvaluationBank, maxSteps)

  val name = "evaluator"
  val description = "Recursive interpreter for PureScala expressions"

  lazy val scalaEv = new ScalacEvaluator(this, ctx, prog)

  protected val clpCache = MutableMap[(Choose, Seq[Expr]), Expr]()
  protected var frlCache = Map[(Forall, Seq[Expr]), Expr]()

  private var evaluationFailsOnChoose = false
  /** Sets the flag if when encountering a Choose, it should fail instead of solving it. */
  def setEvaluationFailOnChoose(b: Boolean) = { this.evaluationFailsOnChoose = b; this }

  protected[evaluators] object SpecializedFunctionInvocation {
    def unapply(expr: Expr)(implicit rctx: RC, gctx: GC): Option[Expr] = expr match {
    case FunctionInvocation(TypedFunDef(fd, Seq(tp)), Seq(set)) if fd == program.library.setToList.get =>
      val els = e(set) match {
        case FiniteSet(els, _) => els
        case _ => throw EvalError(typeErrorMsg(set, SetType(tp)))
      }
      val cons = program.library.Cons.get
      val nil = CaseClass(CaseClassType(program.library.Nil.get, Seq(tp)), Seq())
      def mkCons(h: Expr, t: Expr) = CaseClass(CaseClassType(cons, Seq(tp)), Seq(h,t))
      Some(els.foldRight(nil)(mkCons))
      
    case FunctionInvocation(TypedFunDef(fd, Nil), Seq(input)) if fd == program.library.escape.get =>
       e(input) match {
         case StringLiteral(s) =>
           Some(StringLiteral(StringEscapeUtils.escapeJava(s)))
         case _ => throw EvalError(typeErrorMsg(input, StringType))
       }

    case FunctionInvocation(TypedFunDef(fd, Seq(ta, tb)), Seq(mp, inkv, betweenkv, fk, fv)) if fd == program.library.mapMkString.get =>
      val inkv_str = e(inkv) match { case StringLiteral(s) => s case _ => throw EvalError(typeErrorMsg(inkv, StringType)) }
      val betweenkv_str = e(betweenkv) match { case StringLiteral(s) => s case _ => throw EvalError(typeErrorMsg(betweenkv, StringType)) }
      val mp_map = e(mp) match { case FiniteMap(theMap, keyType, valueType) => theMap case _ => throw EvalError(typeErrorMsg(mp, MapType(ta, tb))) }
<<<<<<< HEAD
      
=======
      println(s"mp_map = $mp_map")

>>>>>>> 3f1513ae
      val res = mp_map.map{ case (k, v) =>
        (e(application(fk, Seq(k))) match { case StringLiteral(s) => s case _ => throw EvalError(typeErrorMsg(k, StringType)) }) +
        inkv_str +
        (v match {
          case CaseClass(some, Seq(v)) if some == program.library.Some.get.typed(Seq(tb)) =>
            (e(application(fv, Seq(v))) match { case StringLiteral(s) => s case _ => throw EvalError(typeErrorMsg(k, StringType)) })
          case CaseClass(t, _) if TypeOps.isSubtypeOf(t, tb) =>
            (e(application(fv, Seq(v))) match { case StringLiteral(s) => s case _ => throw EvalError(typeErrorMsg(k, StringType)) })
          case _ => throw EvalError(typeErrorMsg(v, program.library.Some.get.typed(Seq(tb))))
        })}.toList.sorted.mkString(betweenkv_str)

      Some(StringLiteral(res))

    case FunctionInvocation(TypedFunDef(fd, Seq(ta)), Seq(mp, inf, f)) if fd == program.library.setMkString.get =>
      val inf_str = e(inf) match { case StringLiteral(s) => s case _ => throw EvalError(typeErrorMsg(inf, StringType)) }
      val mp_set = e(mp) match { case FiniteSet(elems, valueType) => elems case _ => throw EvalError(typeErrorMsg(mp, SetType(ta))) }

      val res = mp_set.map{ case v =>
        e(application(f, Seq(v))) match { case StringLiteral(s) => s case _ => throw EvalError(typeErrorMsg(v, StringType)) } }.toList.sorted.mkString(inf_str)

      Some(StringLiteral(res))

    case FunctionInvocation(TypedFunDef(fd, Seq(ta)), Seq(mp, inf, f)) if fd == program.library.bagMkString.get =>
      val inf_str = e(inf) match { case StringLiteral(s) => s case _ => throw EvalError(typeErrorMsg(inf, StringType)) }
      val mp_bag = e(mp) match { case FiniteBag(elems, valueType) => elems case _ => throw EvalError(typeErrorMsg(mp, SetType(ta))) }

      val res = mp_bag.flatMap{ case (k, v) =>
        val fk = (e(application(f, Seq(k))) match { case StringLiteral(s) => s case _ => throw EvalError(typeErrorMsg(k, StringType)) })
        val times = (e(v)) match { case InfiniteIntegerLiteral(i) => i case _ => throw EvalError(typeErrorMsg(k, IntegerType)) }
        List.range(1, times.toString.toInt).map(_ => fk)
      }.toList.sorted.mkString(inf_str)

      Some(StringLiteral(res))
    case _ => None
    }
  }
<<<<<<< HEAD
  
  @inline private def e_bis(input_expr: Expr)(input_rctx: RC, input_gctx: GC): Expr = {
    var expr = input_expr
    implicit var rctx = input_rctx
    implicit var gctx = input_gctx

    while(true) {
      expr = expr match {
        // In this match, everything computed will be reevaluated by e. Partial tail-recursion cases.
        // If you want to return immediately, use the return keyword.
=======

  protected[evaluators] def e(expr: Expr)(implicit rctx: RC, gctx: GC): Expr = expr match {
    case Variable(id) =>
      rctx.mappings.get(id) match {
        case Some(v) =>
          v
        case None =>
          throw EvalError("No value for identifier " + id.asString + " in mapping " + rctx.mappings)
      }

>>>>>>> 3f1513ae
    case Application(caller, args) =>
      e(caller) match {
        case l @ Lambda(params, body) =>
          val newArgs = args.map(e)
          val mapping = l.paramSubst(newArgs)
          rctx = rctx.withNewVars(mapping)
          body
        case FiniteLambda(mapping, dflt, _) =>
          return mapping.find { case (pargs, res) =>
            (args zip pargs).forall(p => e(Equals(p._1, p._2)) == BooleanLiteral(true))
          }.map(_._2).getOrElse(dflt)
        case f =>
          throw EvalError("Cannot apply non-lambda function " + f.asString)
      }

    case Let(i,ex,b) =>
      val first = e(ex)
      //println(s"Eval $i to $first")
      rctx = rctx.withNewVar(i, first)
      b

    case Assert(cond, oerr, body) =>
      IfExpr(Not(cond), Error(expr.getType, oerr.getOrElse("Assertion failed @"+expr.getPos)), body)

    case en @ Ensuring(body, post) =>
      en.toAssert
    
    case Error(tpe, desc) =>
      throw RuntimeError("Error reached in evaluation: " + desc)

    case IfExpr(cond, thenn, elze) =>
      val first = e(cond)
      first match {
        case BooleanLiteral(true) => thenn
        case BooleanLiteral(false) => elze
        case _ => throw EvalError(typeErrorMsg(first, BooleanType))
      }

    case And(args) if args.isEmpty => return BooleanLiteral(true)
    case And(args) =>
      e(args.head) match {
        case BooleanLiteral(false) => return BooleanLiteral(false)
        case BooleanLiteral(true) => andJoin(args.tail)
        case other => throw EvalError(typeErrorMsg(other, BooleanType))
      }

    case Or(args) if args.isEmpty => return BooleanLiteral(false)
    case Or(args) =>
      e(args.head) match {
        case BooleanLiteral(true) => return BooleanLiteral(true)
        case BooleanLiteral(false) => orJoin(args.tail)
        case other => throw EvalError(typeErrorMsg(other, BooleanType))
      }

    case Implies(l,r) =>
      e(l) match {
        case BooleanLiteral(false) => return BooleanLiteral(true)
        case BooleanLiteral(true) => r
        case le => throw EvalError(typeErrorMsg(le, BooleanType))
      }

    case p : Passes =>
      p.asConstraint

    case MatchExpr(scrut, cases) =>
      val rscrut = e(scrut)
      cases.toStream.map(c => matchesCase(rscrut, c)).find(_.nonEmpty) match {
        case Some(Some((c, mappings))) =>
          rctx = rctx.withNewVars(mappings)
          c.rhs
        case _ =>
          throw RuntimeError("MatchError: "+rscrut.asString+" did not match any of the cases:\n"+cases)
      }

    case synthesis.utils.MutableExpr(ex) =>
      ex

    case _ => // After this, everything returned by the match will be returned by the function
      
    return expr match {
    case Variable(id) =>
      rctx.mappings.get(id) match {
        case Some(v) =>
          v
        case None =>
          throw EvalError("No value for identifier " + id.asString + " in mapping " + rctx.mappings)
      }
    case Tuple(ts) =>
      val tsRec = ts.map(e)
      Tuple(tsRec)

    case TupleSelect(t, i) =>
      val Tuple(rs) = e(t)
      rs(i-1)

    case SpecializedFunctionInvocation(result) =>
      result

    case FunctionInvocation(tfd, args) =>
      if (gctx.stepsLeft < 0) {
        throw RuntimeError("Exceeded number of allocated methods calls ("+gctx.maxSteps+")")
      }
      gctx.stepsLeft -= 1

      val evArgs = args map e

      //println(s"calling ${tfd.id} with $evArgs")

      // build a mapping for the function...
      val frame = rctx.withNewVars(tfd.paramSubst(evArgs))

      if(tfd.hasPrecondition) {
        e(tfd.precondition.get)(frame, gctx) match {
          case BooleanLiteral(true) =>
          case BooleanLiteral(false) =>
            throw RuntimeError("Precondition violation for " + tfd.id.asString + " reached in evaluation.: " + tfd.precondition.get.asString)
          case other =>
            throw RuntimeError(typeErrorMsg(other, BooleanType))
        }
      }

      val callResult = if (tfd.fd.annotations("extern") && ctx.classDir.isDefined) {
        scalaEv.call(tfd, evArgs)
      } else {
        if(!tfd.hasBody && !rctx.mappings.isDefinedAt(tfd.id)) {
          throw EvalError("Evaluation of function with unknown implementation." + expr)
        }

        val body = tfd.body.getOrElse(rctx.mappings(tfd.id))
        e(body)(frame, gctx)
      }

      //println(s"Gave $callResult")

      tfd.postcondition match  {
        case Some(post) =>
          e(application(post, Seq(callResult)))(frame, gctx) match {
            case BooleanLiteral(true) =>
            case BooleanLiteral(false) => throw RuntimeError("Postcondition violation for " + tfd.id.asString + " reached in evaluation.")
            case other => throw EvalError(typeErrorMsg(other, BooleanType))
          }
        case None =>
      }

      callResult

    case Not(arg) =>
      e(arg) match {
        case BooleanLiteral(v) => BooleanLiteral(!v)
        case other => throw EvalError(typeErrorMsg(other, BooleanType))
      }

    case Equals(le,re) =>
      val lv = e(le)
      val rv = e(re)

      (lv,rv) match {
        case (FiniteSet(el1, _),FiniteSet(el2, _)) => BooleanLiteral(el1 == el2)
        case (FiniteBag(el1, _),FiniteBag(el2, _)) => BooleanLiteral(el1 == el2)
        case (FiniteMap(el1, _, _),FiniteMap(el2, _, _)) => BooleanLiteral(el1.toSet == el2.toSet)
        case (FiniteLambda(m1, d1, _), FiniteLambda(m2, d2, _)) => BooleanLiteral(m1.toSet == m2.toSet && d1 == d2)
        case _ => BooleanLiteral(lv == rv)
      }

    case CaseClass(cct, args) =>
      val cc = CaseClass(cct, args.map(e))
      val check = bank.invariantCheck(cc)
      if (check.isFailure) {
        throw RuntimeError("ADT invariant violation for " + cct.classDef.id.asString + " reached in evaluation.: " + cct.invariant.get.asString)
      } else if (check.isRequired) {
        e(FunctionInvocation(cct.invariant.get, Seq(cc))) match {
          case BooleanLiteral(success) =>
            bank.invariantResult(cc, success)
            if (!success)
              throw RuntimeError("ADT invariant violation for " + cct.classDef.id.asString + " reached in evaluation.: " + cct.invariant.get.asString)
          case other =>
            throw RuntimeError(typeErrorMsg(other, BooleanType))
        }
      }
      cc

    case AsInstanceOf(expr, ct) =>
      val le = e(expr)
      if (isSubtypeOf(le.getType, ct)) {
        le
      } else {
        throw RuntimeError("Cast error: cannot cast "+le.asString+" to "+ct.asString)
      }

    case IsInstanceOf(expr, ct) =>
      val le = e(expr)
      BooleanLiteral(isSubtypeOf(le.getType, ct))

    case CaseClassSelector(ct1, expr, sel) =>
      val le = e(expr)
      le match {
        case CaseClass(ct2, args) if ct1 == ct2 => args(ct1.classDef.selectorID2Index(sel))
        case _ => throw EvalError(typeErrorMsg(le, ct1))
      }

    case Plus(l,r) =>
      (e(l), e(r)) match {
        case (InfiniteIntegerLiteral(i1), InfiniteIntegerLiteral(i2)) => InfiniteIntegerLiteral(i1 + i2)
        case (le,re) => throw EvalError(typeErrorMsg(le, IntegerType))
      }

    case Minus(l,r) =>
      (e(l), e(r)) match {
        case (InfiniteIntegerLiteral(i1), InfiniteIntegerLiteral(i2)) => InfiniteIntegerLiteral(i1 - i2)
        case (le,re) => throw EvalError(typeErrorMsg(le, IntegerType))
      }

    case RealPlus(l, r) =>
      (e(l), e(r)) match {
        case (FractionalLiteral(ln, ld), FractionalLiteral(rn, rd)) =>
          normalizeFraction(FractionalLiteral(ln * rd + rn * ld, ld * rd))
        case (le, re) => throw EvalError(typeErrorMsg(le, RealType))
      }

    case RealMinus(l,r) =>
      e(RealPlus(l, RealUMinus(r)))

    case StringConcat(l, r) =>
      (e(l), e(r)) match {
        case (StringLiteral(i1), StringLiteral(i2)) => StringLiteral(i1 + i2)
        case (le,re) => throw EvalError(typeErrorMsg(le, StringType))
      }
    case StringLength(a) => e(a) match {
      case StringLiteral(a) => IntLiteral(a.length)
      case res => throw EvalError(typeErrorMsg(res, Int32Type))
    }
    case StringBigLength(a) => e(a) match {
      case StringLiteral(a) => InfiniteIntegerLiteral(a.length)
      case res => throw EvalError(typeErrorMsg(res, IntegerType))
    }
    case SubString(a, start, end) => (e(a), e(start), e(end)) match {
      case (StringLiteral(a), IntLiteral(b), IntLiteral(c))  =>
        StringLiteral(a.substring(b, c))
      case res => throw EvalError(typeErrorMsg(res._1, StringType))
    }
    case BigSubString(a, start, end) => (e(a), e(start), e(end)) match {
      case (StringLiteral(a), InfiniteIntegerLiteral(b), InfiniteIntegerLiteral(c))  =>
        StringLiteral(a.substring(b.toInt, c.toInt))
      case res => throw EvalError(typeErrorMsg(res._1, StringType))
    }
    case Int32ToString(a) => e(a) match {
      case IntLiteral(i) => StringLiteral(i.toString)
      case res =>  throw EvalError(typeErrorMsg(res, Int32Type))
    }
    case CharToString(a) =>
      e(a) match {
        case CharLiteral(i) => StringLiteral(i.toString)
        case res =>  throw EvalError(typeErrorMsg(res, CharType))
      }
    case IntegerToString(a) => e(a) match {
        case InfiniteIntegerLiteral(i) => StringLiteral(i.toString)
        case res =>  throw EvalError(typeErrorMsg(res, IntegerType))
      }
    case BooleanToString(a) => e(a) match {
        case BooleanLiteral(i) => StringLiteral(i.toString)
        case res =>  throw EvalError(typeErrorMsg(res, BooleanType))
      }
    case RealToString(a) => e(a) match {
        case FractionalLiteral(n, d) => StringLiteral(n.toString + "/" + d.toString)
        case res =>  throw EvalError(typeErrorMsg(res, RealType))
      }

    case BVWideningCast(a, Int32Type) =>
      e(a) match {
        case ByteLiteral(b) => IntLiteral(b.toInt)
        case x => throw EvalError(s"Expected an integral type (e.g. Int8Type) but got $x of type ${x.getType}")
      }

    case BVNarrowingCast(a, Int8Type) =>
      e(a) match {
        case IntLiteral(i) => ByteLiteral(i.toByte)
        case x => throw EvalError(s"Expected an integral type (e.g. Int32Type) but got $x of type ${x.getType}")
      }

    case BVPlus(l,r) =>
      (e(l), e(r)) match {
        case (IntLiteral(i1), IntLiteral(i2)) => IntLiteral(i1 + i2)
        case (le,re) => throw EvalError(typeErrorMsg(le, Int32Type))
      }

    case BVMinus(l,r) =>
      (e(l), e(r)) match {
        case (IntLiteral(i1), IntLiteral(i2)) => IntLiteral(i1 - i2)
        case (le,re) => throw EvalError(typeErrorMsg(le, Int32Type))
      }

    case UMinus(ex) =>
      e(ex) match {
        case InfiniteIntegerLiteral(i) => InfiniteIntegerLiteral(-i)
        case re => throw EvalError(typeErrorMsg(re, IntegerType))
      }

    case BVUMinus(ex) =>
      e(ex) match {
        case IntLiteral(i) => IntLiteral(-i)
        case re => throw EvalError(typeErrorMsg(re, Int32Type))
      }

    case RealUMinus(ex) =>
      e(ex) match {
        case FractionalLiteral(n, d) => FractionalLiteral(-n, d)
        case re => throw EvalError(typeErrorMsg(re, RealType))
      }


    case BVNot(ex) =>
      e(ex) match {
        case IntLiteral(i) => IntLiteral(~i)
        case re => throw EvalError(typeErrorMsg(re, Int32Type))
      }

    case Times(l,r) =>
      (e(l), e(r)) match {
        case (InfiniteIntegerLiteral(i1), InfiniteIntegerLiteral(i2)) => InfiniteIntegerLiteral(i1 * i2)
        case (le,re) => throw EvalError(typeErrorMsg(le, IntegerType))
      }

    case Division(l,r) =>
      (e(l), e(r)) match {
        case (InfiniteIntegerLiteral(i1), InfiniteIntegerLiteral(i2)) =>
          if(i2 != BigInt(0)) InfiniteIntegerLiteral(i1 / i2) else throw RuntimeError("Division by 0.")
        case (le,re) => throw EvalError(typeErrorMsg(le, IntegerType))
      }

    case Remainder(l,r) =>
      (e(l), e(r)) match {
        case (InfiniteIntegerLiteral(i1), InfiniteIntegerLiteral(i2)) =>
          if(i2 != BigInt(0)) InfiniteIntegerLiteral(i1 % i2) else throw RuntimeError("Remainder of division by 0.")
        case (le,re) => throw EvalError(typeErrorMsg(le, IntegerType))
      }
    case Modulo(l,r) =>
      (e(l), e(r)) match {
        case (InfiniteIntegerLiteral(i1), InfiniteIntegerLiteral(i2)) =>
          if(i2 < 0)
            InfiniteIntegerLiteral(i1 mod (-i2))
          else if(i2 != BigInt(0))
            InfiniteIntegerLiteral(i1 mod i2)
          else
            throw RuntimeError("Modulo of division by 0.")
        case (le,re) => throw EvalError(typeErrorMsg(le, IntegerType))
      }

    case BVTimes(l,r) =>
      (e(l), e(r)) match {
        case (IntLiteral(i1), IntLiteral(i2)) => IntLiteral(i1 * i2)
        case (le,re) => throw EvalError(typeErrorMsg(le, Int32Type))
      }

    case BVDivision(l,r) =>
      (e(l), e(r)) match {
        case (IntLiteral(i1), IntLiteral(i2)) =>
          if(i2 != 0) IntLiteral(i1 / i2) else throw RuntimeError("Division by 0.")
        case (le,re) => throw EvalError(typeErrorMsg(le, Int32Type))
      }

    case BVRemainder(l,r) =>
      (e(l), e(r)) match {
        case (IntLiteral(i1), IntLiteral(i2)) =>
          if(i2 != 0) IntLiteral(i1 % i2) else throw RuntimeError("Remainder of division by 0.")
        case (le,re) => throw EvalError(typeErrorMsg(le, Int32Type))
      }

    case RealTimes(l,r) =>
      (e(l), e(r)) match {
        case (FractionalLiteral(ln, ld), FractionalLiteral(rn, rd)) =>
          normalizeFraction(FractionalLiteral((ln * rn), (ld * rd)))
        case (le,re) => throw EvalError(typeErrorMsg(le, RealType))
      }

    case RealDivision(l,r) =>
      (e(l), e(r)) match {
        case (FractionalLiteral(ln, ld), FractionalLiteral(rn, rd)) =>
          if (rn != 0)
            normalizeFraction(FractionalLiteral(ln * rd, ld * rn))
          else throw RuntimeError("Division by 0.")
        case (le,re) => throw EvalError(typeErrorMsg(le, RealType))
      }


    case BVAnd(l,r) =>
      (e(l), e(r)) match {
        case (IntLiteral(i1), IntLiteral(i2)) => IntLiteral(i1 & i2)
        case (le,re) => throw EvalError(typeErrorMsg(le, Int32Type))
      }

    case BVOr(l,r) =>
      (e(l), e(r)) match {
        case (IntLiteral(i1), IntLiteral(i2)) => IntLiteral(i1 | i2)
        case (le,re) => throw EvalError(typeErrorMsg(le, Int32Type))
      }

    case BVXOr(l,r) =>
      (e(l), e(r)) match {
        case (IntLiteral(i1), IntLiteral(i2)) => IntLiteral(i1 ^ i2)
        case (le,re) => throw EvalError(typeErrorMsg(le, Int32Type))
      }

    case BVShiftLeft(l,r) =>
      (e(l), e(r)) match {
        case (IntLiteral(i1), IntLiteral(i2)) => IntLiteral(i1 << i2)
        case (le,re) => throw EvalError(typeErrorMsg(le, Int32Type))
      }

    case BVAShiftRight(l,r) =>
      (e(l), e(r)) match {
        case (IntLiteral(i1), IntLiteral(i2)) => IntLiteral(i1 >> i2)
        case (le,re) => throw EvalError(typeErrorMsg(le, Int32Type))
      }

    case BVLShiftRight(l,r) =>
      (e(l), e(r)) match {
        case (IntLiteral(i1), IntLiteral(i2)) => IntLiteral(i1 >>> i2)
        case (le,re) => throw EvalError(typeErrorMsg(le, Int32Type))
      }

    case LessThan(l,r) =>
      (e(l), e(r)) match {
        case (IntLiteral(i1), IntLiteral(i2)) => BooleanLiteral(i1 < i2)
        case (InfiniteIntegerLiteral(i1), InfiniteIntegerLiteral(i2)) => BooleanLiteral(i1 < i2)
        case (a @ FractionalLiteral(_, _), b @ FractionalLiteral(_, _)) =>
          val FractionalLiteral(n, _) = e(RealMinus(a, b))
          BooleanLiteral(n < 0)
        case (CharLiteral(c1), CharLiteral(c2)) => BooleanLiteral(c1 < c2)
        case (le,re) => throw EvalError(typeErrorMsg(le, Int32Type))
      }

    case GreaterThan(l,r) =>
      (e(l), e(r)) match {
        case (IntLiteral(i1), IntLiteral(i2)) => BooleanLiteral(i1 > i2)
        case (InfiniteIntegerLiteral(i1), InfiniteIntegerLiteral(i2)) => BooleanLiteral(i1 > i2)
        case (a @ FractionalLiteral(_, _), b @ FractionalLiteral(_, _)) =>
          val FractionalLiteral(n, _) = e(RealMinus(a, b))
          BooleanLiteral(n > 0)
        case (CharLiteral(c1), CharLiteral(c2)) => BooleanLiteral(c1 > c2)
        case (le,re) => throw EvalError(typeErrorMsg(le, Int32Type))
      }

    case LessEquals(l,r) =>
      (e(l), e(r)) match {
        case (IntLiteral(i1), IntLiteral(i2)) => BooleanLiteral(i1 <= i2)
        case (InfiniteIntegerLiteral(i1), InfiniteIntegerLiteral(i2)) => BooleanLiteral(i1 <= i2)
        case (a @ FractionalLiteral(_, _), b @ FractionalLiteral(_, _)) =>
          val FractionalLiteral(n, _) = e(RealMinus(a, b))
          BooleanLiteral(n <= 0)
        case (CharLiteral(c1), CharLiteral(c2)) => BooleanLiteral(c1 <= c2)
        case (le,re) => throw EvalError(typeErrorMsg(le, Int32Type))
      }

    case GreaterEquals(l,r) =>
      (e(l), e(r)) match {
        case (IntLiteral(i1), IntLiteral(i2)) => BooleanLiteral(i1 >= i2)
        case (InfiniteIntegerLiteral(i1), InfiniteIntegerLiteral(i2)) => BooleanLiteral(i1 >= i2)
        case (a @ FractionalLiteral(_, _), b @ FractionalLiteral(_, _)) =>
          val FractionalLiteral(n, _) = e(RealMinus(a, b))
          BooleanLiteral(n >= 0)
        case (CharLiteral(c1), CharLiteral(c2)) => BooleanLiteral(c1 >= c2)
        case (le,re) => throw EvalError(typeErrorMsg(le, Int32Type))
      }

    case SetAdd(s1, elem) =>
      (e(s1), e(elem)) match {
        case (FiniteSet(els1, tpe), evElem) => FiniteSet(els1 + evElem, tpe)
        case (le, re) => throw EvalError(typeErrorMsg(le, s1.getType))
      }

    case SetUnion(s1,s2) =>
      (e(s1), e(s2)) match {
        case (FiniteSet(els1, tpe), FiniteSet(els2, _)) => FiniteSet(els1 ++ els2, tpe)
        case (le, re) => throw EvalError(typeErrorMsg(le, s1.getType))
      }

    case SetIntersection(s1,s2) =>
      (e(s1), e(s2)) match {
        case (FiniteSet(els1, tpe), FiniteSet(els2, _)) => FiniteSet(els1 intersect els2, tpe)
        case (le,re) => throw EvalError(typeErrorMsg(le, s1.getType))
      }

    case SetDifference(s1,s2) =>
      (e(s1), e(s2)) match {
        case (FiniteSet(els1, tpe), FiniteSet(els2, _)) => FiniteSet(els1 -- els2, tpe)
        case (le,re) => throw EvalError(typeErrorMsg(le, s1.getType))
      }

    case ElementOfSet(el,s) => (e(el), e(s)) match {
      case (e, FiniteSet(els, _)) => BooleanLiteral(els.contains(e))
      case (l,r) => throw EvalError(typeErrorMsg(r, SetType(l.getType)))
    }

    case SubsetOf(s1,s2) => (e(s1), e(s2)) match {
      case (FiniteSet(els1, _),FiniteSet(els2, _)) => BooleanLiteral(els1.subsetOf(els2))
      case (le,re) => throw EvalError(typeErrorMsg(le, s1.getType))
    }

    case SetCardinality(s) =>
      val sr = e(s)
      sr match {
        case FiniteSet(els, _) => InfiniteIntegerLiteral(els.size)
        case _ => throw EvalError(typeErrorMsg(sr, SetType(Untyped)))
      }

    case f @ FiniteSet(els, base) =>
      FiniteSet(els.map(e), base)

    case BagAdd(bag, elem) => (e(bag), e(elem)) match {
      case (FiniteBag(els, tpe), evElem) => FiniteBag(els + (evElem -> (els.get(evElem) match {
        case Some(InfiniteIntegerLiteral(i)) => InfiniteIntegerLiteral(i + 1)
        case Some(i) => throw EvalError(typeErrorMsg(i, IntegerType))
        case None => InfiniteIntegerLiteral(1)
      })), tpe)

      case (le, re) => throw EvalError(typeErrorMsg(le, bag.getType))
    }

    case MultiplicityInBag(elem, bag) => (e(elem), e(bag)) match {
      case (evElem, FiniteBag(els, tpe)) => els.getOrElse(evElem, InfiniteIntegerLiteral(0))
      case (le, re) => throw EvalError(typeErrorMsg(re, bag.getType))
    }

    case BagIntersection(b1, b2) => (e(b1), e(b2)) match {
      case (FiniteBag(els1, tpe), FiniteBag(els2, _)) => FiniteBag(els1.flatMap { case (k, v) =>
        val i = (v, els2.getOrElse(k, InfiniteIntegerLiteral(0))) match {
          case (InfiniteIntegerLiteral(i1), InfiniteIntegerLiteral(i2)) => i1 min i2
          case (le, re) => throw EvalError(typeErrorMsg(le, IntegerType))
        }

        if (i <= 0) None else Some(k -> InfiniteIntegerLiteral(i))
      }, tpe)

      case (le, re) => throw EvalError(typeErrorMsg(le, b1.getType))
    }

    case BagUnion(b1, b2) => (e(b1), e(b2)) match {
      case (FiniteBag(els1, tpe), FiniteBag(els2, _)) => FiniteBag((els1.keys ++ els2.keys).toSet.map { (k: Expr) =>
        k -> ((els1.getOrElse(k, InfiniteIntegerLiteral(0)), els2.getOrElse(k, InfiniteIntegerLiteral(0))) match {
          case (InfiniteIntegerLiteral(i1), InfiniteIntegerLiteral(i2)) => InfiniteIntegerLiteral(i1 + i2)
          case (le, re) => throw EvalError(typeErrorMsg(le, IntegerType))
        })
      }.toMap, tpe)

      case (le, re) => throw EvalError(typeErrorMsg(le, b1.getType))
    }

    case BagDifference(b1, b2) => (e(b1), e(b2)) match {
      case (FiniteBag(els1, tpe), FiniteBag(els2, _)) => FiniteBag(els1.flatMap { case (k, v) =>
        val i = (v, els2.getOrElse(k, InfiniteIntegerLiteral(0))) match {
          case (InfiniteIntegerLiteral(i1), InfiniteIntegerLiteral(i2)) => i1 - i2
          case (le, re) => throw EvalError(typeErrorMsg(le, IntegerType))
        }

        if (i <= 0) None else Some(k -> InfiniteIntegerLiteral(i))
      }, tpe)

      case (le, re) => throw EvalError(typeErrorMsg(le, b1.getType))
    }

    case FiniteBag(els, base) =>
      FiniteBag(els.map{ case (k, v) => (e(k), e(v)) }, base)

    case l @ Lambda(_, _) =>
      val mapping = variablesOf(l).map(id => id -> e(Variable(id))).toMap
      replaceFromIDs(mapping, l).asInstanceOf[Lambda]

    case FiniteLambda(mapping, dflt, tpe) =>
      FiniteLambda(mapping.map(p => p._1.map(e) -> e(p._2)), e(dflt), tpe)

    case f @ Forall(fargs, body) =>

      implicit val debugSection = utils.DebugSectionVerification

      ctx.reporter.debug("Executing forall: " + f.asString)

      val mapping = variablesOf(f).map(id => id -> rctx.mappings(id)).toMap
      val context = mapping.toSeq.sortBy(_._1.uniqueName).map(_._2)

      frlCache.getOrElse((f, context), {
        val tStart = System.currentTimeMillis

        val newOptions = Seq(
          LeonOption(UnrollingProcedure.optFeelingLucky)(false),
          LeonOption(UnrollingProcedure.optSilentErrors)(true),
          LeonOption(UnrollingProcedure.optCheckModels)(true)
        )

        val newCtx = ctx.copy(options = ctx.options.filterNot { opt =>
          newOptions.exists(no => opt.optionDef == no.optionDef)
        } ++ newOptions)

        val sctx    = SolverContext(newCtx, bank)
        val solverf = SolverFactory.getFromSettings(sctx, program).withTimeout(1.second)
        val solver  = solverf.getNewSolver()

        try {
          val cnstr = Not(replaceFromIDs(mapping, body))
          solver.assertCnstr(cnstr)

          gctx.model match {
            case pm: PartialModel =>
              val quantifiers = fargs.map(_.id).toSet
              val quorums = extractQuorums(body, quantifiers)

              val domainCnstr = orJoin(quorums.map { quorum =>
                val quantifierDomains = quorum.flatMap { case (path, caller, args) =>
                  val domain = pm.domains.get(e(caller))
                  args.zipWithIndex.flatMap {
                    case (Variable(id),idx) if quantifiers(id) =>
                      Some(id -> domain.map(cargs => path -> cargs(idx)))
                    case _ => None
                  }
                }

                val domainMap = quantifierDomains.groupBy(_._1).mapValues(_.map(_._2).flatten)
                andJoin(domainMap.toSeq.map { case (id, dom) =>
                  orJoin(dom.toSeq.map { case (path, value) =>
                    // @nv: Equality with variable is ok, see [[leon.codegen.runtime.Monitor]]
                    path and Equals(Variable(id), value)
                  })
                })
              })

              solver.assertCnstr(domainCnstr)

            case _ =>
          }

          solver.check match {
            case Some(negRes) =>
              val total = System.currentTimeMillis-tStart
              val res = BooleanLiteral(!negRes)
              ctx.reporter.debug("Verification took "+total+"ms")
              ctx.reporter.debug("Finished forall evaluation with: "+res)

              frlCache += (f, context) -> res
              res
            case _ =>
              throw RuntimeError("Timeout exceeded")
          }
        } catch {
          case e: Throwable =>
            throw EvalError("Runtime verification of forall failed: "+e.getMessage)
        } finally {
          solverf.reclaim(solver)
          solverf.shutdown()
        }
      })

    case ArrayLength(a) =>
      val FiniteArray(_, _, IntLiteral(length)) = e(a)
      IntLiteral(length)

    case ArrayUpdated(a, i, v) =>
      val ra = e(a)
      val ri = e(i)
      val rv = e(v)

      val IntLiteral(index) = ri
      val FiniteArray(elems, default, length) = ra
      val ArrayType(tp) = ra.getType
      finiteArray(elems.updated(index, rv), default map { (_, length) }, tp)

    case ArraySelect(a, i) =>
      val IntLiteral(index) = e(i)
      val FiniteArray(elems, default, _) = e(a)
      try {
        elems.get(index).orElse(default).get
      } catch {
        case e : IndexOutOfBoundsException => throw RuntimeError(e.getMessage)
      }

    case f @ FiniteArray(elems, default, length) =>
      val ArrayType(tp) = f.getType
      finiteArray(
        elems.map(el => (el._1, e(el._2))),
        default.map{ d => (e(d), e(length)) },
        tp
      )

    case f @ FiniteMap(ss, kT, vT) =>
      FiniteMap(ss.map{ case (k, v) => (e(k), e(v)) }, kT, vT)

    case g @ MapApply(m,k) => (e(m), e(k)) match {
      case (FiniteMap(ss, _, _), e) =>
        ss.getOrElse(e, throw RuntimeError("Key not found: " + e.asString))
      case (l,r) =>
        throw EvalError(typeErrorMsg(l, MapType(r.getType, g.getType)))
    }

    case u @ MapUnion(m1,m2) => (e(m1), e(m2)) match {
      case (f1@FiniteMap(ss1, _, _), FiniteMap(ss2, _, _)) =>
        val newSs = ss1 ++ ss2
        val MapType(kT, vT) = u.getType
        FiniteMap(newSs, kT, vT)
      case (l, r) =>
        throw EvalError(typeErrorMsg(l, m1.getType))
    }

    case i @ MapIsDefinedAt(m,k) => (e(m), e(k)) match {
      case (FiniteMap(ss, _, _), e) => BooleanLiteral(ss.contains(e))
      case (l, r) => throw EvalError(typeErrorMsg(l, m.getType))
    }

    case choose: Choose =>
      if(evaluationFailsOnChoose) {
        throw EvalError("Evaluator set to not solve choose constructs")
      }

      implicit val debugSection = utils.DebugSectionSynthesis

      val p = synthesis.Problem.fromSpec(choose.pred)

      ctx.reporter.debug("Executing choose!")

      val ins = p.as.map(rctx.mappings(_))

      clpCache.getOrElse((choose, ins), {
        val tStart = System.currentTimeMillis

        val sctx    = SolverContext(ctx, bank)
        val solverf = SolverFactory.getFromSettings(sctx, program).withTimeout(1.seconds)
        val solver  = solverf.getNewSolver()

        try {
          val cnstr = p.pc withBindings p.as.map(id => id -> rctx.mappings(id)) and p.phi
          solver.assertCnstr(cnstr)

          solver.check match {
            case Some(true) =>
              val model = solver.getModel

              val valModel = valuateWithModel(model) _

              val res = p.xs.map(valModel)
              val leonRes = tupleWrap(res)
              val total = System.currentTimeMillis-tStart

              ctx.reporter.debug("Synthesis took "+total+"ms")
              ctx.reporter.debug("Finished synthesis with "+leonRes.asString)

              clpCache += (choose, ins) -> leonRes
              leonRes
            case Some(false) =>
              throw RuntimeError("Constraint is UNSAT")
            case _ =>
              throw RuntimeError("Timeout exceeded")
          }
        } catch {
          case e: Throwable =>
            throw EvalError("Runtime synthesis of choose failed: "+e.getMessage)
        } finally {
          solverf.reclaim(solver)
          solverf.shutdown()
        }
      })

    case gl: GenericValue => gl
    case fl : FractionalLiteral => normalizeFraction(fl)
    case l : Literal[_] => l

    case other =>
      throw EvalError("Unhandled case in Evaluator : [" + other.getClass + "] " + other.asString)
  } // Second match non tail-recursive prefixed by "return".
      } // First match tail-recursive
  } // Infinite loop
    ??? // Don't care about this. Unreachable.
  }
  
  protected[evaluators] def e(expr: Expr)(implicit rctx: RC, gctx: GC): Expr = {
    e_bis(expr)(rctx, gctx)
  }

  def matchesCase(scrut: Expr, caze: MatchCase)(implicit rctx: RC, gctx: GC): Option[(MatchCase, Map[Identifier, Expr])] = {
    import purescala.TypeOps.isSubtypeOf

    def matchesPattern(pat: Pattern, expr: Expr): Option[Map[Identifier, Expr]] = (pat, expr) match {
      case (InstanceOfPattern(ob, pct), e) =>
        if (isSubtypeOf(e.getType, pct)) {
          Some(obind(ob, e))
        } else {
          None
        }
      case (WildcardPattern(ob), e) =>
        Some(obind(ob, e))

      case (CaseClassPattern(ob, pct, subs), CaseClass(ct, args)) =>
        if (pct == ct) {
          val res = (subs zip args).map{ case (s, a) => matchesPattern(s, a) }
          if (res.forall(_.isDefined)) {
            Some(obind(ob, expr) ++ res.flatten.flatten)
          } else {
            None
          }
        } else {
          None
        }
      case (up @ UnapplyPattern(ob, _, subs), scrut) =>
        e(functionInvocation(up.unapplyFun.fd, Seq(scrut))) match {
          case CaseClass(CaseClassType(cd, _), Seq()) if cd == program.library.None.get =>
            None
          case CaseClass(CaseClassType(cd, _), Seq(arg)) if cd == program.library.Some.get =>
            val res = subs zip unwrapTuple(arg, subs.size) map {
              case (s,a) => matchesPattern(s,a)
            }
            if (res.forall(_.isDefined)) {
              Some(obind(ob, expr) ++ res.flatten.flatten)
            } else {
              None
            }
          case other =>
            throw EvalError(typeErrorMsg(other, up.unapplyFun.returnType))
        }
      case (TuplePattern(ob, subs), Tuple(args)) =>
        if (subs.size == args.size) {
          val res = (subs zip args).map{ case (s, a) => matchesPattern(s, a) }
          if (res.forall(_.isDefined)) {
            Some(obind(ob, expr) ++ res.flatten.flatten)
          } else {
            None
          }
        } else {
          None
        }
      case (LiteralPattern(ob, l1) , l2 : Literal[_]) if l1 == l2 =>
        Some(obind(ob,l1))
      case _ => None
    }

    def obind(ob: Option[Identifier], e: Expr): Map[Identifier, Expr] = {
      Map[Identifier, Expr]() ++ ob.map(id => id -> e)
    }

    caze match {
      case SimpleCase(p, rhs) =>
        matchesPattern(p, scrut).map(r =>
          (caze, r)
        )

      case GuardedCase(p, g, rhs) =>
        for {
          r <- matchesPattern(p, scrut)
          if e(g)(rctx.withNewVars(r), gctx) == BooleanLiteral(true)
        } yield (caze, r)
    }
  }
}
<|MERGE_RESOLUTION|>--- conflicted
+++ resolved
@@ -65,12 +65,7 @@
       val inkv_str = e(inkv) match { case StringLiteral(s) => s case _ => throw EvalError(typeErrorMsg(inkv, StringType)) }
       val betweenkv_str = e(betweenkv) match { case StringLiteral(s) => s case _ => throw EvalError(typeErrorMsg(betweenkv, StringType)) }
       val mp_map = e(mp) match { case FiniteMap(theMap, keyType, valueType) => theMap case _ => throw EvalError(typeErrorMsg(mp, MapType(ta, tb))) }
-<<<<<<< HEAD
-      
-=======
-      println(s"mp_map = $mp_map")
-
->>>>>>> 3f1513ae
+
       val res = mp_map.map{ case (k, v) =>
         (e(application(fk, Seq(k))) match { case StringLiteral(s) => s case _ => throw EvalError(typeErrorMsg(k, StringType)) }) +
         inkv_str +
@@ -107,8 +102,7 @@
     case _ => None
     }
   }
-<<<<<<< HEAD
-  
+
   @inline private def e_bis(input_expr: Expr)(input_rctx: RC, input_gctx: GC): Expr = {
     var expr = input_expr
     implicit var rctx = input_rctx
@@ -118,18 +112,6 @@
       expr = expr match {
         // In this match, everything computed will be reevaluated by e. Partial tail-recursion cases.
         // If you want to return immediately, use the return keyword.
-=======
-
-  protected[evaluators] def e(expr: Expr)(implicit rctx: RC, gctx: GC): Expr = expr match {
-    case Variable(id) =>
-      rctx.mappings.get(id) match {
-        case Some(v) =>
-          v
-        case None =>
-          throw EvalError("No value for identifier " + id.asString + " in mapping " + rctx.mappings)
-      }
-
->>>>>>> 3f1513ae
     case Application(caller, args) =>
       e(caller) match {
         case l @ Lambda(params, body) =>
