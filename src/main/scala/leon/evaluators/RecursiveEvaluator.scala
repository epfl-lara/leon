/* Copyright 2009-2016 EPFL, Lausanne */

package leon
package evaluators

import purescala.Quantification._
import purescala.Constructors._
import purescala.ExprOps._
import purescala.Expressions.Pattern
import purescala.Extractors._
import purescala.TypeOps.isSubtypeOf
import purescala.Types._
import purescala.Common._
import purescala.Expressions._
import purescala.Definitions._
<<<<<<< HEAD
import solvers.TimeoutableSolverFactory
import solvers.{PartialModel, SolverFactory}
=======
import purescala.DefOps
import solvers.{PartialModel, Model, SolverFactory, SolverContext}
>>>>>>> 2b3471af
import solvers.unrolling.UnrollingProcedure
import scala.collection.mutable.{Map => MutableMap}
import scala.concurrent.duration._
import org.apache.commons.lang3.StringEscapeUtils

abstract class RecursiveEvaluator(ctx: LeonContext, prog: Program, val bank: EvaluationBank, maxSteps: Int)
  extends ContextualEvaluator(ctx, prog, maxSteps)
     with DeterministicEvaluator {

  def this(ctx: LeonContext, prog: Program, maxSteps: Int) =
    this(ctx, prog, new EvaluationBank, maxSteps)

  val name = "evaluator"
  val description = "Recursive interpreter for PureScala expressions"

  lazy val scalaEv = new ScalacEvaluator(this, ctx, prog)

  protected val clpCache = MutableMap[(Choose, Seq[Expr]), Expr]()
  protected var frlCache = Map[(Forall, Seq[Expr]), Expr]()

  private var evaluationFailsOnChoose = false
  /** Sets the flag if when encountering a Choose, it should fail instead of solving it. */
  def setEvaluationFailOnChoose(b: Boolean) = { this.evaluationFailsOnChoose = b; this }

  protected[evaluators] def e(expr: Expr)(implicit rctx: RC, gctx: GC): Expr = expr match {
    case Variable(id) =>
      rctx.mappings.get(id) match {
        case Some(v) =>
          v
        case None =>
          throw EvalError("No value for identifier " + id.asString + " in mapping " + rctx.mappings)
      }

    case Application(caller, args) =>
      e(caller) match {
        case l @ Lambda(params, body) =>
          val newArgs = args.map(e)
          val mapping = l.paramSubst(newArgs)
          e(body)(rctx.withNewVars(mapping), gctx)
        case FiniteLambda(mapping, dflt, _) =>
          mapping.find { case (pargs, res) =>
            (args zip pargs).forall(p => e(Equals(p._1, p._2)) == BooleanLiteral(true))
          }.map(_._2).getOrElse(dflt)
        case f =>
          throw EvalError("Cannot apply non-lambda function " + f.asString)
      }

    case Tuple(ts) =>
      val tsRec = ts.map(e)
      Tuple(tsRec)

    case TupleSelect(t, i) =>
      val Tuple(rs) = e(t)
      rs(i-1)

    case Let(i,ex,b) =>
      val first = e(ex)
      //println(s"Eval $i to $first")
      e(b)(rctx.withNewVar(i, first), gctx)

    case Assert(cond, oerr, body) =>
      e(IfExpr(Not(cond), Error(expr.getType, oerr.getOrElse("Assertion failed @"+expr.getPos)), body))

    case en @ Ensuring(body, post) =>
      e(en.toAssert)

    case Error(tpe, desc) =>
      throw RuntimeError("Error reached in evaluation: " + desc)

    case IfExpr(cond, thenn, elze) =>
      val first = e(cond)
      first match {
        case BooleanLiteral(true) => e(thenn)
        case BooleanLiteral(false) => e(elze)
        case _ => throw EvalError(typeErrorMsg(first, BooleanType))
      }

    case FunctionInvocation(TypedFunDef(fd, Seq(tp)), Seq(set)) if fd == program.library.setToList.get =>
      val els = e(set) match {
        case FiniteSet(els, _) => els
        case _ => throw EvalError(typeErrorMsg(set, SetType(tp)))
      }
      val cons = program.library.Cons.get
      val nil = CaseClass(CaseClassType(program.library.Nil.get, Seq(tp)), Seq())
      def mkCons(h: Expr, t: Expr) = CaseClass(CaseClassType(cons, Seq(tp)), Seq(h,t))
      els.foldRight(nil)(mkCons)

    case FunctionInvocation(TypedFunDef(fd, Nil), Seq(input)) if fd == program.library.escape.get =>
       e(input) match {
         case StringLiteral(s) => 
           StringLiteral(StringEscapeUtils.escapeJava(s))
         case _ => throw EvalError(typeErrorMsg(input, StringType))
       }

    case FunctionInvocation(TypedFunDef(fd, Seq(ta, tb)), Seq(mp, pre, inkv, betweenkv, post, fk, fv)) if fd == program.library.mapMkString.get =>
      val pre_str = e(pre) match { case StringLiteral(s) => s case _ => throw EvalError(typeErrorMsg(pre, StringType)) }
      val inkv_str = e(inkv) match { case StringLiteral(s) => s case _ => throw EvalError(typeErrorMsg(inkv, StringType)) }
      val post_str = e(post) match { case StringLiteral(s) => s case _ => throw EvalError(typeErrorMsg(post, StringType)) }
      val betweenkv_str = e(betweenkv) match { case StringLiteral(s) => s case _ => throw EvalError(typeErrorMsg(betweenkv, StringType)) }
      val (mp_map, keyType, valueType) = e(mp) match { case FiniteMap(theMap, keyType, valueType) => (theMap, keyType, valueType) case _ => throw EvalError(typeErrorMsg(mp, MapType(ta, tb))) }
      
      val res = pre_str + mp_map.map{ case (k, v) =>
        (e(application(fk, Seq(k))) match { case StringLiteral(s) => s case _ => throw EvalError(typeErrorMsg(k, StringType)) }) +
        inkv_str +
        (v match {
          case CaseClass(some, Seq(v)) if some == program.library.Some.get.typed(Seq(tb)) =>
            (e(application(fv, Seq(v))) match { case StringLiteral(s) => s case _ => throw EvalError(typeErrorMsg(k, StringType)) })
          case _ => throw EvalError(typeErrorMsg(v, program.library.Some.get.typed(Seq(tb))))
        })}.mkString(betweenkv_str) + post_str
      
      StringLiteral(res)

    case FunctionInvocation(tfd, args) =>
      if (gctx.stepsLeft < 0) {
        throw RuntimeError("Exceeded number of allocated methods calls ("+gctx.maxSteps+")")
      }
      gctx.stepsLeft -= 1

      val evArgs = args map e

      //println(s"calling ${tfd.id} with $evArgs")

      // build a mapping for the function...
      val frame = rctx.withNewVars(tfd.paramSubst(evArgs))

      if(tfd.hasPrecondition) {
        e(tfd.precondition.get)(frame, gctx) match {
          case BooleanLiteral(true) =>
          case BooleanLiteral(false) =>
            throw RuntimeError("Precondition violation for " + tfd.id.asString + " reached in evaluation.: " + tfd.precondition.get.asString)
          case other =>
            throw RuntimeError(typeErrorMsg(other, BooleanType))
        }
      }

      val callResult = if (tfd.fd.annotations("extern") && ctx.classDir.isDefined) {
        scalaEv.call(tfd, evArgs)
      } else {
        if(!tfd.hasBody && !rctx.mappings.isDefinedAt(tfd.id)) {
          throw EvalError("Evaluation of function with unknown implementation.")
        }

        val body = tfd.body.getOrElse(rctx.mappings(tfd.id))
        e(body)(frame, gctx)
      }

      //println(s"Gave $callResult")

      tfd.postcondition match  {
        case Some(post) =>
          e(application(post, Seq(callResult)))(frame, gctx) match {
            case BooleanLiteral(true) =>
            case BooleanLiteral(false) => throw RuntimeError("Postcondition violation for " + tfd.id.asString + " reached in evaluation.")
            case other => throw EvalError(typeErrorMsg(other, BooleanType))
          }
        case None =>
      }

      callResult

    case And(args) if args.isEmpty => BooleanLiteral(true)
    case And(args) =>
      e(args.head) match {
        case BooleanLiteral(false) => BooleanLiteral(false)
        case BooleanLiteral(true) => e(andJoin(args.tail))
        case other => throw EvalError(typeErrorMsg(other, BooleanType))
      }

    case Or(args) if args.isEmpty => BooleanLiteral(false)
    case Or(args) =>
      e(args.head) match {
        case BooleanLiteral(true) => BooleanLiteral(true)
        case BooleanLiteral(false) => e(orJoin(args.tail))
        case other => throw EvalError(typeErrorMsg(other, BooleanType))
      }

    case Not(arg) =>
      e(arg) match {
        case BooleanLiteral(v) => BooleanLiteral(!v)
        case other => throw EvalError(typeErrorMsg(other, BooleanType))
      }

    case Implies(l,r) =>
      e(l) match {
        case BooleanLiteral(false) => BooleanLiteral(true)
        case BooleanLiteral(true) => e(r)
        case le => throw EvalError(typeErrorMsg(le, BooleanType))
      }

    case Equals(le,re) =>
      val lv = e(le)
      val rv = e(re)

      (lv,rv) match {
        case (FiniteSet(el1, _),FiniteSet(el2, _)) => BooleanLiteral(el1 == el2)
        case (FiniteBag(el1, _),FiniteBag(el2, _)) => BooleanLiteral(el1 == el2)
        case (FiniteMap(el1, _, _),FiniteMap(el2, _, _)) => BooleanLiteral(el1.toSet == el2.toSet)
        case (FiniteLambda(m1, d1, _), FiniteLambda(m2, d2, _)) => BooleanLiteral(m1.toSet == m2.toSet && d1 == d2)
        case _ => BooleanLiteral(lv == rv)
      }

    case CaseClass(cct, args) =>
      val cc = CaseClass(cct, args.map(e))
      val check = bank.invariantCheck(cc)
      if (check.isFailure) {
        throw RuntimeError("ADT invariant violation for " + cct.classDef.id.asString + " reached in evaluation.: " + cct.invariant.get.asString)
      } else if (check.isRequired) {
        e(FunctionInvocation(cct.invariant.get, Seq(cc))) match {
          case BooleanLiteral(success) =>
            bank.invariantResult(cc, success)
            if (!success)
              throw RuntimeError("ADT invariant violation for " + cct.classDef.id.asString + " reached in evaluation.: " + cct.invariant.get.asString)
          case other =>
            throw RuntimeError(typeErrorMsg(other, BooleanType))
        }
      }
      cc

    case AsInstanceOf(expr, ct) =>
      val le = e(expr)
      if (isSubtypeOf(le.getType, ct)) {
        le
      } else {
        throw RuntimeError("Cast error: cannot cast "+le.asString+" to "+ct.asString)
      }

    case IsInstanceOf(expr, ct) =>
      val le = e(expr)
      BooleanLiteral(isSubtypeOf(le.getType, ct))

    case CaseClassSelector(ct1, expr, sel) =>
      val le = e(expr)
      le match {
        case CaseClass(ct2, args) if ct1 == ct2 => args(ct1.classDef.selectorID2Index(sel))
        case _ => throw EvalError(typeErrorMsg(le, ct1))
      }

    case Plus(l,r) =>
      (e(l), e(r)) match {
        case (InfiniteIntegerLiteral(i1), InfiniteIntegerLiteral(i2)) => InfiniteIntegerLiteral(i1 + i2)
        case (le,re) => throw EvalError(typeErrorMsg(le, IntegerType))
      }

    case Minus(l,r) =>
      (e(l), e(r)) match {
        case (InfiniteIntegerLiteral(i1), InfiniteIntegerLiteral(i2)) => InfiniteIntegerLiteral(i1 - i2)
        case (le,re) => throw EvalError(typeErrorMsg(le, IntegerType))
      }

    case RealPlus(l, r) =>
      (e(l), e(r)) match {
        case (FractionalLiteral(ln, ld), FractionalLiteral(rn, rd)) =>
          normalizeFraction(FractionalLiteral(ln * rd + rn * ld, ld * rd))
        case (le, re) => throw EvalError(typeErrorMsg(le, RealType))
      }

    case RealMinus(l,r) =>
      e(RealPlus(l, RealUMinus(r)))
      
    case StringConcat(l, r) =>
      (e(l), e(r)) match {
        case (StringLiteral(i1), StringLiteral(i2)) => StringLiteral(i1 + i2)
        case (le,re) => throw EvalError(typeErrorMsg(le, StringType))
      }
    case StringLength(a) => e(a) match {
      case StringLiteral(a) => InfiniteIntegerLiteral(a.length)
      case res => throw EvalError(typeErrorMsg(res, IntegerType))
    }
    case SubString(a, start, end) => (e(a), e(start), e(end)) match {
      case (StringLiteral(a), InfiniteIntegerLiteral(b), InfiniteIntegerLiteral(c))  =>
        StringLiteral(a.substring(b.toInt, c.toInt))
      case res => throw EvalError(typeErrorMsg(res._1, StringType))
    }
    case Int32ToString(a) => e(a) match {
      case IntLiteral(i) => StringLiteral(i.toString)
      case res =>  throw EvalError(typeErrorMsg(res, Int32Type))
    }
    case CharToString(a) => 
      e(a) match {
        case CharLiteral(i) => StringLiteral(i.toString)
        case res =>  throw EvalError(typeErrorMsg(res, CharType))
      }
    case IntegerToString(a) => e(a) match {
        case InfiniteIntegerLiteral(i) => StringLiteral(i.toString)
        case res =>  throw EvalError(typeErrorMsg(res, IntegerType))
      }
    case BooleanToString(a) => e(a) match {
        case BooleanLiteral(i) => StringLiteral(i.toString)
        case res =>  throw EvalError(typeErrorMsg(res, BooleanType))
      }
    case RealToString(a) => e(a) match {
        case FractionalLiteral(n, d) => StringLiteral(n.toString + "/" + d.toString)
        case res =>  throw EvalError(typeErrorMsg(res, RealType))
      }

    case BVPlus(l,r) =>
      (e(l), e(r)) match {
        case (IntLiteral(i1), IntLiteral(i2)) => IntLiteral(i1 + i2)
        case (le,re) => throw EvalError(typeErrorMsg(le, Int32Type))
      }

    case BVMinus(l,r) =>
      (e(l), e(r)) match {
        case (IntLiteral(i1), IntLiteral(i2)) => IntLiteral(i1 - i2)
        case (le,re) => throw EvalError(typeErrorMsg(le, Int32Type))
      }

    case UMinus(ex) =>
      e(ex) match {
        case InfiniteIntegerLiteral(i) => InfiniteIntegerLiteral(-i)
        case re => throw EvalError(typeErrorMsg(re, IntegerType))
      }

    case BVUMinus(ex) =>
      e(ex) match {
        case IntLiteral(i) => IntLiteral(-i)
        case re => throw EvalError(typeErrorMsg(re, Int32Type))
      }

    case RealUMinus(ex) =>
      e(ex) match {
        case FractionalLiteral(n, d) => FractionalLiteral(-n, d)
        case re => throw EvalError(typeErrorMsg(re, RealType))
      }


    case BVNot(ex) =>
      e(ex) match {
        case IntLiteral(i) => IntLiteral(~i)
        case re => throw EvalError(typeErrorMsg(re, Int32Type))
      }

    case Times(l,r) =>
      (e(l), e(r)) match {
        case (InfiniteIntegerLiteral(i1), InfiniteIntegerLiteral(i2)) => InfiniteIntegerLiteral(i1 * i2)
        case (le,re) => throw EvalError(typeErrorMsg(le, IntegerType))
      }

    case Division(l,r) =>
      (e(l), e(r)) match {
        case (InfiniteIntegerLiteral(i1), InfiniteIntegerLiteral(i2)) =>
          if(i2 != BigInt(0)) InfiniteIntegerLiteral(i1 / i2) else throw RuntimeError("Division by 0.")
        case (le,re) => throw EvalError(typeErrorMsg(le, IntegerType))
      }

    case Remainder(l,r) =>
      (e(l), e(r)) match {
        case (InfiniteIntegerLiteral(i1), InfiniteIntegerLiteral(i2)) =>
          if(i2 != BigInt(0)) InfiniteIntegerLiteral(i1 % i2) else throw RuntimeError("Remainder of division by 0.")
        case (le,re) => throw EvalError(typeErrorMsg(le, IntegerType))
      }
    case Modulo(l,r) =>
      (e(l), e(r)) match {
        case (InfiniteIntegerLiteral(i1), InfiniteIntegerLiteral(i2)) =>
          if(i2 < 0)
            InfiniteIntegerLiteral(i1 mod (-i2))
          else if(i2 != BigInt(0))
            InfiniteIntegerLiteral(i1 mod i2)
          else
            throw RuntimeError("Modulo of division by 0.")
        case (le,re) => throw EvalError(typeErrorMsg(le, IntegerType))
      }

    case BVTimes(l,r) =>
      (e(l), e(r)) match {
        case (IntLiteral(i1), IntLiteral(i2)) => IntLiteral(i1 * i2)
        case (le,re) => throw EvalError(typeErrorMsg(le, Int32Type))
      }

    case BVDivision(l,r) =>
      (e(l), e(r)) match {
        case (IntLiteral(i1), IntLiteral(i2)) =>
          if(i2 != 0) IntLiteral(i1 / i2) else throw RuntimeError("Division by 0.")
        case (le,re) => throw EvalError(typeErrorMsg(le, Int32Type))
      }

    case BVRemainder(l,r) =>
      (e(l), e(r)) match {
        case (IntLiteral(i1), IntLiteral(i2)) =>
          if(i2 != 0) IntLiteral(i1 % i2) else throw RuntimeError("Remainder of division by 0.")
        case (le,re) => throw EvalError(typeErrorMsg(le, Int32Type))
      }

    case RealTimes(l,r) =>
      (e(l), e(r)) match {
        case (FractionalLiteral(ln, ld), FractionalLiteral(rn, rd)) =>
          normalizeFraction(FractionalLiteral((ln * rn), (ld * rd)))
        case (le,re) => throw EvalError(typeErrorMsg(le, RealType))
      }

    case RealDivision(l,r) =>
      (e(l), e(r)) match {
        case (FractionalLiteral(ln, ld), FractionalLiteral(rn, rd)) =>
          if (rn != 0)
            normalizeFraction(FractionalLiteral(ln * rd, ld * rn))
          else throw RuntimeError("Division by 0.")
        case (le,re) => throw EvalError(typeErrorMsg(le, RealType))
      }


    case BVAnd(l,r) =>
      (e(l), e(r)) match {
        case (IntLiteral(i1), IntLiteral(i2)) => IntLiteral(i1 & i2)
        case (le,re) => throw EvalError(typeErrorMsg(le, Int32Type))
      }

    case BVOr(l,r) =>
      (e(l), e(r)) match {
        case (IntLiteral(i1), IntLiteral(i2)) => IntLiteral(i1 | i2)
        case (le,re) => throw EvalError(typeErrorMsg(le, Int32Type))
      }

    case BVXOr(l,r) =>
      (e(l), e(r)) match {
        case (IntLiteral(i1), IntLiteral(i2)) => IntLiteral(i1 ^ i2)
        case (le,re) => throw EvalError(typeErrorMsg(le, Int32Type))
      }

    case BVShiftLeft(l,r) =>
      (e(l), e(r)) match {
        case (IntLiteral(i1), IntLiteral(i2)) => IntLiteral(i1 << i2)
        case (le,re) => throw EvalError(typeErrorMsg(le, Int32Type))
      }

    case BVAShiftRight(l,r) =>
      (e(l), e(r)) match {
        case (IntLiteral(i1), IntLiteral(i2)) => IntLiteral(i1 >> i2)
        case (le,re) => throw EvalError(typeErrorMsg(le, Int32Type))
      }

    case BVLShiftRight(l,r) =>
      (e(l), e(r)) match {
        case (IntLiteral(i1), IntLiteral(i2)) => IntLiteral(i1 >>> i2)
        case (le,re) => throw EvalError(typeErrorMsg(le, Int32Type))
      }

    case LessThan(l,r) =>
      (e(l), e(r)) match {
        case (IntLiteral(i1), IntLiteral(i2)) => BooleanLiteral(i1 < i2)
        case (InfiniteIntegerLiteral(i1), InfiniteIntegerLiteral(i2)) => BooleanLiteral(i1 < i2)
        case (a @ FractionalLiteral(_, _), b @ FractionalLiteral(_, _)) =>
          val FractionalLiteral(n, _) = e(RealMinus(a, b))
          BooleanLiteral(n < 0)
        case (CharLiteral(c1), CharLiteral(c2)) => BooleanLiteral(c1 < c2)
        case (le,re) => throw EvalError(typeErrorMsg(le, Int32Type))
      }

    case GreaterThan(l,r) =>
      (e(l), e(r)) match {
        case (IntLiteral(i1), IntLiteral(i2)) => BooleanLiteral(i1 > i2)
        case (InfiniteIntegerLiteral(i1), InfiniteIntegerLiteral(i2)) => BooleanLiteral(i1 > i2)
        case (a @ FractionalLiteral(_, _), b @ FractionalLiteral(_, _)) =>
          val FractionalLiteral(n, _) = e(RealMinus(a, b))
          BooleanLiteral(n > 0)
        case (CharLiteral(c1), CharLiteral(c2)) => BooleanLiteral(c1 > c2)
        case (le,re) => throw EvalError(typeErrorMsg(le, Int32Type))
      }

    case LessEquals(l,r) =>
      (e(l), e(r)) match {
        case (IntLiteral(i1), IntLiteral(i2)) => BooleanLiteral(i1 <= i2)
        case (InfiniteIntegerLiteral(i1), InfiniteIntegerLiteral(i2)) => BooleanLiteral(i1 <= i2)
        case (a @ FractionalLiteral(_, _), b @ FractionalLiteral(_, _)) =>
          val FractionalLiteral(n, _) = e(RealMinus(a, b))
          BooleanLiteral(n <= 0)
        case (CharLiteral(c1), CharLiteral(c2)) => BooleanLiteral(c1 <= c2)
        case (le,re) => throw EvalError(typeErrorMsg(le, Int32Type))
      }

    case GreaterEquals(l,r) =>
      (e(l), e(r)) match {
        case (IntLiteral(i1), IntLiteral(i2)) => BooleanLiteral(i1 >= i2)
        case (InfiniteIntegerLiteral(i1), InfiniteIntegerLiteral(i2)) => BooleanLiteral(i1 >= i2)
        case (a @ FractionalLiteral(_, _), b @ FractionalLiteral(_, _)) =>
          val FractionalLiteral(n, _) = e(RealMinus(a, b))
          BooleanLiteral(n >= 0)
        case (CharLiteral(c1), CharLiteral(c2)) => BooleanLiteral(c1 >= c2)
        case (le,re) => throw EvalError(typeErrorMsg(le, Int32Type))
      }

    case SetAdd(s1, elem) =>
      (e(s1), e(elem)) match {
        case (FiniteSet(els1, tpe), evElem) => FiniteSet(els1 + evElem, tpe)
        case (le, re) => throw EvalError(typeErrorMsg(le, s1.getType))
      }

    case SetUnion(s1,s2) =>
      (e(s1), e(s2)) match {
        case (FiniteSet(els1, tpe), FiniteSet(els2, _)) => FiniteSet(els1 ++ els2, tpe)
        case (le, re) => throw EvalError(typeErrorMsg(le, s1.getType))
      }

    case SetIntersection(s1,s2) =>
      (e(s1), e(s2)) match {
        case (FiniteSet(els1, tpe), FiniteSet(els2, _)) => FiniteSet(els1 intersect els2, tpe)
        case (le,re) => throw EvalError(typeErrorMsg(le, s1.getType))
      }

    case SetDifference(s1,s2) =>
      (e(s1), e(s2)) match {
        case (FiniteSet(els1, tpe), FiniteSet(els2, _)) => FiniteSet(els1 -- els2, tpe)
        case (le,re) => throw EvalError(typeErrorMsg(le, s1.getType))
      }

    case ElementOfSet(el,s) => (e(el), e(s)) match {
      case (e, FiniteSet(els, _)) => BooleanLiteral(els.contains(e))
      case (l,r) => throw EvalError(typeErrorMsg(r, SetType(l.getType)))
    }

    case SubsetOf(s1,s2) => (e(s1), e(s2)) match {
      case (FiniteSet(els1, _),FiniteSet(els2, _)) => BooleanLiteral(els1.subsetOf(els2))
      case (le,re) => throw EvalError(typeErrorMsg(le, s1.getType))
    }

    case SetCardinality(s) =>
      val sr = e(s)
      sr match {
        case FiniteSet(els, _) => InfiniteIntegerLiteral(els.size)
        case _ => throw EvalError(typeErrorMsg(sr, SetType(Untyped)))
      }

    case f @ FiniteSet(els, base) =>
      FiniteSet(els.map(e), base)

    case BagAdd(bag, elem) => (e(bag), e(elem)) match {
      case (FiniteBag(els, tpe), evElem) => FiniteBag(els + (evElem -> (els.get(evElem) match {
        case Some(InfiniteIntegerLiteral(i)) => InfiniteIntegerLiteral(i + 1)
        case Some(i) => throw EvalError(typeErrorMsg(i, IntegerType))
        case None => InfiniteIntegerLiteral(1)
      })), tpe)

      case (le, re) => throw EvalError(typeErrorMsg(le, bag.getType))
    }

    case MultiplicityInBag(elem, bag) => (e(elem), e(bag)) match {
      case (evElem, FiniteBag(els, tpe)) => els.getOrElse(evElem, InfiniteIntegerLiteral(0))
      case (le, re) => throw EvalError(typeErrorMsg(re, bag.getType))
    }

    case BagIntersection(b1, b2) => (e(b1), e(b2)) match {
      case (FiniteBag(els1, tpe), FiniteBag(els2, _)) => FiniteBag(els1.flatMap { case (k, v) =>
        val i = (v, els2.getOrElse(k, InfiniteIntegerLiteral(0))) match {
          case (InfiniteIntegerLiteral(i1), InfiniteIntegerLiteral(i2)) => i1 min i2
          case (le, re) => throw EvalError(typeErrorMsg(le, IntegerType))
        }

        if (i <= 0) None else Some(k -> InfiniteIntegerLiteral(i))
      }, tpe)

      case (le, re) => throw EvalError(typeErrorMsg(le, b1.getType))
    }

    case BagUnion(b1, b2) => (e(b1), e(b2)) match {
      case (FiniteBag(els1, tpe), FiniteBag(els2, _)) => FiniteBag((els1.keys ++ els2.keys).toSet.map { (k: Expr) =>
        k -> ((els1.getOrElse(k, InfiniteIntegerLiteral(0)), els2.getOrElse(k, InfiniteIntegerLiteral(0))) match {
          case (InfiniteIntegerLiteral(i1), InfiniteIntegerLiteral(i2)) => InfiniteIntegerLiteral(i1 + i2)
          case (le, re) => throw EvalError(typeErrorMsg(le, IntegerType))
        })
      }.toMap, tpe)

      case (le, re) => throw EvalError(typeErrorMsg(le, b1.getType))
    }

    case BagDifference(b1, b2) => (e(b1), e(b2)) match {
      case (FiniteBag(els1, tpe), FiniteBag(els2, _)) => FiniteBag(els1.flatMap { case (k, v) =>
        val i = (v, els2.getOrElse(k, InfiniteIntegerLiteral(0))) match {
          case (InfiniteIntegerLiteral(i1), InfiniteIntegerLiteral(i2)) => i1 - i2
          case (le, re) => throw EvalError(typeErrorMsg(le, IntegerType))
        }

        if (i <= 0) None else Some(k -> InfiniteIntegerLiteral(i))
      }, tpe)

      case (le, re) => throw EvalError(typeErrorMsg(le, b1.getType))
    }

    case FiniteBag(els, base) =>
      FiniteBag(els.map{ case (k, v) => (e(k), e(v)) }, base)

    case l @ Lambda(_, _) =>
      val mapping = variablesOf(l).map(id => id -> e(Variable(id))).toMap
      replaceFromIDs(mapping, l).asInstanceOf[Lambda]

    case FiniteLambda(mapping, dflt, tpe) =>
      FiniteLambda(mapping.map(p => p._1.map(e) -> e(p._2)), e(dflt), tpe)

    case f @ Forall(fargs, body) =>

      implicit val debugSection = utils.DebugSectionVerification

      ctx.reporter.debug("Executing forall: " + f.asString)

      val mapping = variablesOf(f).map(id => id -> rctx.mappings(id)).toMap
      val context = mapping.toSeq.sortBy(_._1.uniqueName).map(_._2)

      frlCache.getOrElse((f, context), {
        val tStart = System.currentTimeMillis

        val newOptions = Seq(
          LeonOption(UnrollingProcedure.optFeelingLucky)(false),
          LeonOption(UnrollingProcedure.optSilentErrors)(true),
          LeonOption(UnrollingProcedure.optCheckModels)(true)
        )

        val newCtx = ctx.copy(options = ctx.options.filterNot { opt =>
          newOptions.exists(no => opt.optionDef == no.optionDef)
        } ++ newOptions)

        val sctx    = SolverContext(newCtx, bank)
        val solverf = SolverFactory.getFromSettings(sctx, program).withTimeout(1.second)
        val solver  = solverf.getNewSolver()

        try {
          val cnstr = Not(replaceFromIDs(mapping, body))
          solver.assertCnstr(cnstr)

          gctx.model match {
            case pm: PartialModel =>
              val quantifiers = fargs.map(_.id).toSet
              val quorums = extractQuorums(body, quantifiers)

              val domainCnstr = orJoin(quorums.map { quorum =>
                val quantifierDomains = quorum.flatMap { case (path, caller, args) =>
                  val domain = pm.domains.get(e(caller))
                  args.zipWithIndex.flatMap {
                    case (Variable(id),idx) if quantifiers(id) =>
                      Some(id -> domain.map(cargs => path -> cargs(idx)))
                    case _ => None
                  }
                }

                val domainMap = quantifierDomains.groupBy(_._1).mapValues(_.map(_._2).flatten)
                andJoin(domainMap.toSeq.map { case (id, dom) =>
                  orJoin(dom.toSeq.map { case (path, value) =>
                    // @nv: Equality with variable is ok, see [[leon.codegen.runtime.Monitor]]
                    path and Equals(Variable(id), value)
                  })
                })
              })

              solver.assertCnstr(domainCnstr)

            case _ =>
          }

          solver.check match {
            case Some(negRes) =>
              val total = System.currentTimeMillis-tStart
              val res = BooleanLiteral(!negRes)
              ctx.reporter.debug("Verification took "+total+"ms")
              ctx.reporter.debug("Finished forall evaluation with: "+res)

              frlCache += (f, context) -> res
              res
            case _ =>
              throw RuntimeError("Timeout exceeded")
          }
        } catch {
          case e: Throwable =>
            throw EvalError("Runtime verification of forall failed: "+e.getMessage)
        } finally {
          solverf.reclaim(solver)
          solverf.shutdown()
        }
      })

    case ArrayLength(a) =>
      val FiniteArray(_, _, IntLiteral(length)) = e(a)
      IntLiteral(length)

    case ArrayUpdated(a, i, v) =>
      val ra = e(a)
      val ri = e(i)
      val rv = e(v)

      val IntLiteral(index) = ri
      val FiniteArray(elems, default, length) = ra
      val ArrayType(tp) = ra.getType
      finiteArray(elems.updated(index, rv), default map { (_, length) }, tp)

    case ArraySelect(a, i) =>
      val IntLiteral(index) = e(i)
      val FiniteArray(elems, default, _) = e(a)
      try {
        elems.get(index).orElse(default).get
      } catch {
        case e : IndexOutOfBoundsException => throw RuntimeError(e.getMessage)
      }

    case f @ FiniteArray(elems, default, length) =>
      val ArrayType(tp) = f.getType
      finiteArray(
        elems.map(el => (el._1, e(el._2))),
        default.map{ d => (e(d), e(length)) },
        tp
      )

    case f @ FiniteMap(ss, kT, vT) =>
      FiniteMap(ss.map{ case (k, v) => (e(k), e(v)) }, kT, vT)

    case g @ MapApply(m,k) => (e(m), e(k)) match {
      case (FiniteMap(ss, _, _), e) =>
        ss.getOrElse(e, throw RuntimeError("Key not found: " + e.asString))
      case (l,r) =>
        throw EvalError(typeErrorMsg(l, MapType(r.getType, g.getType)))
    }

    case u @ MapUnion(m1,m2) => (e(m1), e(m2)) match {
      case (f1@FiniteMap(ss1, _, _), FiniteMap(ss2, _, _)) =>
        val newSs = ss1 ++ ss2
        val MapType(kT, vT) = u.getType
        FiniteMap(newSs, kT, vT)
      case (l, r) =>
        throw EvalError(typeErrorMsg(l, m1.getType))
    }

    case i @ MapIsDefinedAt(m,k) => (e(m), e(k)) match {
      case (FiniteMap(ss, _, _), e) => BooleanLiteral(ss.contains(e))
      case (l, r) => throw EvalError(typeErrorMsg(l, m.getType))
    }

    case p : Passes =>
      e(p.asConstraint)

    case choose: Choose =>
      if(evaluationFailsOnChoose) {
        throw EvalError("Evaluator set to not solve choose constructs")
      }

      implicit val debugSection = utils.DebugSectionSynthesis

      val p = synthesis.Problem.fromSpec(choose.pred)

      ctx.reporter.debug("Executing choose!")

      val ins = p.as.map(rctx.mappings(_))

      clpCache.getOrElse((choose, ins), {
        val tStart = System.currentTimeMillis

<<<<<<< HEAD
        val solverf = SolverFactory.getFromSettings(ctx, program).withTimeout(1.seconds)
=======
        val sctx    = SolverContext(ctx, bank)
        val solverf = SolverFactory.getFromSettings(sctx, program)
>>>>>>> 2b3471af
        val solver  = solverf.getNewSolver()

        try {
          val cnstr = p.pc withBindings p.as.map(id => id -> rctx.mappings(id)) and p.phi
          solver.assertCnstr(cnstr)

          solver.check match {
            case Some(true) =>
              val model = solver.getModel

              val valModel = valuateWithModel(model) _

              val res = p.xs.map(valModel)
              val leonRes = tupleWrap(res)
              val total = System.currentTimeMillis-tStart

              ctx.reporter.debug("Synthesis took "+total+"ms")
              ctx.reporter.debug("Finished synthesis with "+leonRes.asString)

              clpCache += (choose, ins) -> leonRes
              leonRes
            case Some(false) =>
              throw RuntimeError("Constraint is UNSAT")
            case _ =>
              throw RuntimeError("Timeout exceeded")
          }
        } catch {
          case e: Throwable =>
            throw EvalError("Runtime synthesis of choose failed: "+e.getMessage)
        } finally {
          solverf.reclaim(solver)
          solverf.shutdown()
        }
      })

    case MatchExpr(scrut, cases) =>
      val rscrut = e(scrut)
      cases.toStream.map(c => matchesCase(rscrut, c)).find(_.nonEmpty) match {
        case Some(Some((c, mappings))) =>
          e(c.rhs)(rctx.withNewVars(mappings), gctx)
        case _ =>
          throw RuntimeError("MatchError: "+rscrut.asString+" did not match any of the cases:\n"+cases)
      }

    case gl: GenericValue => gl
    case fl : FractionalLiteral => normalizeFraction(fl)
    case l : Literal[_] => l

    case other =>
      throw EvalError("Unhandled case in Evaluator : [" + other.getClass + "] " + other.asString)
  }

  def matchesCase(scrut: Expr, caze: MatchCase)(implicit rctx: RC, gctx: GC): Option[(MatchCase, Map[Identifier, Expr])] = {
    import purescala.TypeOps.isSubtypeOf

    def matchesPattern(pat: Pattern, expr: Expr): Option[Map[Identifier, Expr]] = (pat, expr) match {
      case (InstanceOfPattern(ob, pct), e) =>
        if (isSubtypeOf(e.getType, pct)) {
          Some(obind(ob, e))
        } else {
          None
        }
      case (WildcardPattern(ob), e) =>
        Some(obind(ob, e))

      case (CaseClassPattern(ob, pct, subs), CaseClass(ct, args)) =>
        if (pct == ct) {
          val res = (subs zip args).map{ case (s, a) => matchesPattern(s, a) }
          if (res.forall(_.isDefined)) {
            Some(obind(ob, expr) ++ res.flatten.flatten)
          } else {
            None
          }
        } else {
          None
        }
      case (up @ UnapplyPattern(ob, _, subs), scrut) =>
        e(functionInvocation(up.unapplyFun.fd, Seq(scrut))) match {
          case CaseClass(CaseClassType(cd, _), Seq()) if cd == program.library.None.get =>
            None
          case CaseClass(CaseClassType(cd, _), Seq(arg)) if cd == program.library.Some.get =>
            val res = subs zip unwrapTuple(arg, subs.size) map {
              case (s,a) => matchesPattern(s,a)
            }
            if (res.forall(_.isDefined)) {
              Some(obind(ob, expr) ++ res.flatten.flatten)
            } else {
              None
            }
          case other =>
            throw EvalError(typeErrorMsg(other, up.unapplyFun.returnType))
        }
      case (TuplePattern(ob, subs), Tuple(args)) =>
        if (subs.size == args.size) {
          val res = (subs zip args).map{ case (s, a) => matchesPattern(s, a) }
          if (res.forall(_.isDefined)) {
            Some(obind(ob, expr) ++ res.flatten.flatten)
          } else {
            None
          }
        } else {
          None
        }
      case (LiteralPattern(ob, l1) , l2 : Literal[_]) if l1 == l2 =>
        Some(obind(ob,l1))
      case _ => None
    }

    def obind(ob: Option[Identifier], e: Expr): Map[Identifier, Expr] = {
      Map[Identifier, Expr]() ++ ob.map(id => id -> e)
    }

    caze match {
      case SimpleCase(p, rhs) =>
        matchesPattern(p, scrut).map(r =>
          (caze, r)
        )

      case GuardedCase(p, g, rhs) =>
        for {
          r <- matchesPattern(p, scrut)
          if e(g)(rctx.withNewVars(r), gctx) == BooleanLiteral(true)
        } yield (caze, r)
    }
  }
}
<|MERGE_RESOLUTION|>--- conflicted
+++ resolved
@@ -13,13 +13,10 @@
 import purescala.Common._
 import purescala.Expressions._
 import purescala.Definitions._
-<<<<<<< HEAD
 import solvers.TimeoutableSolverFactory
 import solvers.{PartialModel, SolverFactory}
-=======
 import purescala.DefOps
 import solvers.{PartialModel, Model, SolverFactory, SolverContext}
->>>>>>> 2b3471af
 import solvers.unrolling.UnrollingProcedure
 import scala.collection.mutable.{Map => MutableMap}
 import scala.concurrent.duration._
@@ -760,12 +757,8 @@
       clpCache.getOrElse((choose, ins), {
         val tStart = System.currentTimeMillis
 
-<<<<<<< HEAD
-        val solverf = SolverFactory.getFromSettings(ctx, program).withTimeout(1.seconds)
-=======
         val sctx    = SolverContext(ctx, bank)
-        val solverf = SolverFactory.getFromSettings(sctx, program)
->>>>>>> 2b3471af
+        val solverf = SolverFactory.getFromSettings(sctx, program).withTimeout(1.seconds)
         val solver  = solverf.getNewSolver()
 
         try {
