package leon
package evaluators

import purescala.Definitions.Program

class DefaultEvaluator(ctx: LeonContext, prog: Program)
  extends RecursiveEvaluator(ctx, prog, 5000)
<<<<<<< HEAD
  with DefaultContexts
=======
  with HasDefaultGlobalContext
  with HasDefaultRecContext
>>>>>>> f4b1e95d
<|MERGE_RESOLUTION|>--- conflicted
+++ resolved
@@ -1,3 +1,5 @@
+/* Copyright 2009-2015 EPFL, Lausanne */
+
 package leon
 package evaluators
 
@@ -5,9 +7,5 @@
 
 class DefaultEvaluator(ctx: LeonContext, prog: Program)
   extends RecursiveEvaluator(ctx, prog, 5000)
-<<<<<<< HEAD
-  with DefaultContexts
-=======
   with HasDefaultGlobalContext
-  with HasDefaultRecContext
->>>>>>> f4b1e95d
+  with HasDefaultRecContext