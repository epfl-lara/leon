/* Copyright 2009-2016 EPFL, Lausanne */

package leon
package transformations

import purescala.Common._
import purescala.Definitions._
import purescala.Extractors._
import purescala.Expressions._
import purescala.ExprOps._
import purescala.Types._
import leon.utils._
import invariant.util._
import Util._
import ProgramUtil._
import TypeUtil._

class TimeInstrumenter(p: Program, si: SerialInstrumenter) extends Instrumenter(p, si) {

  def costOf(e: Expr)(implicit currFun: FunDef): Int = e match {
    case FunctionInvocation(fd, _) if !fd.hasBody => 0 // uninterpreted functions
    case FunctionInvocation(fd, args)             => 1
    case t: Terminal                              => 0
    case _: Let                                   => 0 // let itself does not have a cost (so creating temporary variables will not increase the cost)
    case _                                        => 1
  }

  def costOfExpr(e: Expr)(implicit currFun: FunDef) = {
    InfiniteIntegerLiteral(costOf(e))
  }

  def inst = Time

  val (funsToInst, funTypesToInst) = {
    val funToFTypes = userLevelFunctions(p).map { fd =>
      def rec(e: Expr): Set[CompatibleType] = e match {
        case NoTree(_) => Set()
        case l@Lambda(_, b) => rec(b) + new CompatibleType(l.getType)
        case Ensuring(b, Lambda(_, p)) => rec(b) ++ rec(p)
        case Operator(args, op) => args.toSet flatMap rec
      }
      fd -> rec(fd.fullBody)
    }.toMap

    def functionCreatingTypes(fts: Set[CompatibleType]) =
      funToFTypes.collect {
        case (fd, ftypes) if !ftypes.intersect(fts).isEmpty => fd
      }
    var (instFuns, instFunTypes) = getRootFuncs()
    var newFuns = instFuns ++ functionCreatingTypes(instFunTypes)
    while(!newFuns.isEmpty) {
      //println("newfuns: "+newFuns.map(_.id))
      // (a) find all function types of applications in the nextSets
      val appTypes = newFuns flatMap {
        case ifd if ifd.hasBody =>
          collect[CompatibleType] {
            case Application(l, _) => Set(new CompatibleType(l.getType))
            case _ => Set()
          }(ifd.body.get)
        case _ => Set[CompatibleType]()
      }
      // (b) find all userLevelFunctions that may create a lambda compatible with the types of the application.
      val newRoots = functionCreatingTypes(appTypes)
      // (c) find all functions transitively called from rootFuncs (here ignore functions called via pre/post conditions)
      val nextFunSet = (newFuns ++ newRoots).flatMap(cg.transitiveCallees).toSet
      //println("nextFunSet: "+nextFunSet.map(_.id))
      newFuns = nextFunSet -- instFuns
      instFuns ++= nextFunSet
      instFunTypes ++= appTypes
    }
    (instFuns, instFunTypes)
  }

  def functionsToInstrument(): Map[FunDef, List[Instrumentation]] = {
    //println("Root funs: "+getRootFuncs().map(_.id).mkString(",")+" All funcs: "+ instFunSet.map(_.id).mkString(","))
    funsToInst.map(x => (x, List(Time))).toMap
  }

<<<<<<< HEAD
  def additionalfunctionsToAdd() = Seq()

  /**
   * Computes the complete cost of match
   */
  def instrumentMatchCase(
    me: MatchExpr,
    mc: MatchCase,
    caseExprCost: Expr,
    scrutineeCost: Expr): Expr = {
    val costMatch = costOfExpr(me)
=======
  def functionTypesToInstrument(): Map[CompatibleType, List[Instrumentation]] = {
    funTypesToInst.map(x => (x, List(Time))).toMap
  }
>>>>>>> 7216c216

  def additionalfunctionsToAdd() = Seq()

  def patternCost(pattern: Pattern, innerPat: Boolean, countLeafs: Boolean): Int = {
    pattern match {
      case InstanceOfPattern(_, _) => {
        if (innerPat) 2 else 1
      }
      case WildcardPattern(None) => 0
      case WildcardPattern(Some(id)) => {
        if (countLeafs && innerPat) 1
        else 0
      }
      case CaseClassPattern(_, _, subPatterns) => {
        (if (innerPat) 2 else 1) + subPatterns.foldLeft(0)((acc, subPat) =>
          acc + patternCost(subPat, true, countLeafs))
      }
      case TuplePattern(_, subPatterns) => {
        (if (innerPat) 2 else 1) + subPatterns.foldLeft(0)((acc, subPat) =>
          acc + patternCost(subPat, true, countLeafs))
      }
      case LiteralPattern(_, _) => if (innerPat) 2 else 1
      case _ =>
        throw new NotImplementedError(s"Pattern $pattern not handled yet!")
    }
  }

  /**
   * Computes the complete cost of match
   */
  def instrumentMatchCase(me: MatchExpr, mc: MatchCase, caseExprCost: Expr, scrutineeCost: Expr)(implicit fd: FunDef): Expr = {
    val costMatch = costOfExpr(me)
    val cumulativeCostOfPattern = me.cases.take(me.cases.indexOf(mc)).foldLeft(0)((acc, currCase) => acc + patternCost(currCase.pattern, false, false)) +
        patternCost(mc.pattern, false, true)
    Plus(costMatch, Plus(Plus(InfiniteIntegerLiteral(cumulativeCostOfPattern), caseExprCost), scrutineeCost))
  }

  def instrument(e: Expr, subInsts: Seq[Expr], funInvResVar: Option[Variable] = None)
  	(implicit fd: FunDef, letIdMap: Map[Identifier,Identifier]): Expr = e match {
    case t: Terminal => costOfExpr(t)
    case _ =>
      subInsts.foldLeft(costOfExpr(e) : Expr)(
        (acc: Expr, subeTime: Expr) => Plus(subeTime, acc))
  }

  /**
   * consInst Time taken by condition
   * thenInst - Time taken by then branch
   * @return values is a pair. 1st component is time when condition is tru, 2nd component
   * is time when condition is false.
   */
  def instrumentIfThenElseExpr(e: IfExpr, condInst: Option[Expr],
      thenInst: Option[Expr], elzeInst: Option[Expr])(implicit currFun: FunDef): (Expr, Expr) = {
    val costIf = costOfExpr(e)
    (Plus(costIf, Plus(condInst.get, thenInst.get)),
      Plus(costIf, Plus(condInst.get, elzeInst.get)))
  }
}<|MERGE_RESOLUTION|>--- conflicted
+++ resolved
@@ -71,28 +71,9 @@
     (instFuns, instFunTypes)
   }
 
-  def functionsToInstrument(): Map[FunDef, List[Instrumentation]] = {
-    //println("Root funs: "+getRootFuncs().map(_.id).mkString(",")+" All funcs: "+ instFunSet.map(_.id).mkString(","))
-    funsToInst.map(x => (x, List(Time))).toMap
-  }
-
-<<<<<<< HEAD
-  def additionalfunctionsToAdd() = Seq()
-
-  /**
-   * Computes the complete cost of match
-   */
-  def instrumentMatchCase(
-    me: MatchExpr,
-    mc: MatchCase,
-    caseExprCost: Expr,
-    scrutineeCost: Expr): Expr = {
-    val costMatch = costOfExpr(me)
-=======
   def functionTypesToInstrument(): Map[CompatibleType, List[Instrumentation]] = {
     funTypesToInst.map(x => (x, List(Time))).toMap
   }
->>>>>>> 7216c216
 
   def additionalfunctionsToAdd() = Seq()
 
