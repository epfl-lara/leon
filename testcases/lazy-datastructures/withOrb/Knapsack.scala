--- conflicted
+++ resolved
@@ -117,7 +117,8 @@
       val tail = solveUptoWeight(w - 1, items)
       Cons((w, solveForWeightHelper(w, items)), tail)
     }
-  } ensuring { _ => deps(w, items) &&
+  } ensuring { _ =>
+    deps(w, items) &&
       steps <= ? * (w * items.size) + ? * items.size + ? * w + ?
   }
 
@@ -127,13 +128,12 @@
   def knapsack(w: BigInt, items: IList) = {
     require(w >= 0)
     solveUptoWeight(w, items)
-  } ensuring (_ => steps  <= ? * (w * items.size) + ? * items.size + ? * w + ?)
+  } ensuring (_ => steps <= ? * (w * items.size) + ? * items.size + ? * w + ?)
 
-<<<<<<< HEAD
   @ignore
   def main(args: Array[String]) {
     import scala.util.Random
-    // pick some random weights and values
+    // Pick a sequence of weights and values that are equal.
     val weightsnValues1 = (1 to 10).foldRight(Nil(): IList) {
       case (i, acc) => Cons((i, i), acc)
     }
@@ -145,6 +145,4 @@
     val reslist2 = knapsack(100, weightsnValues2)
     println("Optimal solutions for set 2: " + reslist2.toString)
   }
-=======
->>>>>>> b39128fe
 }