--- conflicted
+++ resolved
@@ -33,28 +33,19 @@
     if(i == 1) True()
     else if((n / i) * i == n) False()
     else isPrimeRec(i - 1, n)
-<<<<<<< HEAD
   } ensuring(_ => time <= ? * i + ?)*/
 
   def isPrimeNum(n: BigInt): Bool = {
     require(n >= 2)
     def rec(i: BigInt): Bool = {
       require(i >= 1 && i < n)
-      /*if (i == 1) True()
+      if (i == 1) True()
       else if ((n / i) * i == n) False()
-      else rec(i - 1)*/
+      else rec(i - 1)
     } ensuring (_ => time <= ? * i + ?)
     rec(n -1)
   } ensuring(r => time <= ? * n + ?)
-=======
-  } ensuring(_ => steps <= ? * i + ?)
-
-  def isPrimeNum(n: BigInt): Bool = {
-    require(n >= 2)
-    isPrimeRec(n -1, n)
-  } ensuring(r => steps <= ? * n + ?)
->>>>>>> 41be2b24
-
+  
   def nextElem(i: BigInt): Stream = {
     require(i >= 2)
     val x = (i, isPrimeNum(i))
