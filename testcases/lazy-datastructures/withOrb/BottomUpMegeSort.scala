package withOrb

import leon._
import lang._
import annotation._
import instrumentation._
import invariant._
import leon.collection._
import mem._
import higherorder._
import stats._

/**
 * A version of merge sort that operates bottom-up. That allows
 * accessing the first element in the sorted list in constant time.
 * Needs unrollfactor = 3
 */
object BottomUpMergeSort {
  sealed abstract class LList {
    def size: BigInt = {
      this match {
        case SCons(_, t) => 1 + t.size
        case _            => BigInt(0)
      }
    } ensuring (_ >= 0)
  }
  case class SCons(x: BigInt, tailFun: Stream) extends LList
  case class SNil() extends LList
  case class Stream(lfun: () => LList) {
    @inline
    def size = (list*).size
    lazy val list: LList = lfun()
  }

  def valid(sl: List[Stream]): Boolean = {
    sl match {
      case Cons(s, tail) => s.size > 0  && valid(tail)
      case Nil() => true
    }
  }

  def fullSize(sl: List[Stream]): BigInt = {
    sl match {
      case Nil()      => BigInt(0)
      case Cons(l, t) => l.size + fullSize(t)
    }
  } ensuring (_ >= 0)

  /**
   * A function that given a list of (lazy) sorted lists,
   * groups them into pairs and lazily invokes the 'merge' function on each pair.
   * Takes time linear in the size of the input list.
   */
  @invisibleBody
  def pairs(l: List[Stream]): List[Stream] = {
    require(valid(l))
    l match {
      case Nil()           => Nil[Stream]()
      case Cons(_, Nil()) => l
      case Cons(l1, Cons(l2, rest)) =>
        Cons(Stream(() => forceAndMerge(l1, l2)), pairs(rest))
    }
  } ensuring (res => res.size <= (l.size + 1) / 2 &&
    fullSize(l) == fullSize(res) &&
    valid(res) &&
    time <= ? * l.size + ? // 2 * time <= 15 * l.size + 6
    )

  /**
   * Create a linearized tree of merges e.g. merge(merge(2, 1), merge(17, 19)).
   * Takes time linear in the size of the input list.
   */
  @invisibleBody
  def constructMergeTree(l: List[Stream]): List[Stream] = {
    require(valid(l))
    l match {
      case Nil()           => Nil[Stream]()
      case Cons(_, Nil()) => l
      case _ =>
        constructMergeTree(pairs(l))
    }
  } ensuring {res =>
    res.size <= 1 && fullSize(res) == fullSize(l) &&
    (res match {
      case Cons(il, Nil()) =>
        fullSize(res) == il.size // this is implied by the previous conditions
      case _ => true
    }) &&
    valid(res) &&
    time <=  ? * l.size + ? // 32 * l.size + 3
  }

  @invisibleBody
  def merge(a: Stream, b: Stream): LList = {
    require((a.list.cached && b.list.cached))
    b.list match {
      case SNil() => a.list
      case SCons(x, xs) =>
        a.list match {
          case SNil() => b.list
          case SCons(y, ys) =>
            if (y < x)
              SCons(y, Stream(() => forceAndMerge(ys, b)))
            else
              SCons(x, Stream(() => forceAndMerge(a, xs)))
        }
    }
  } ensuring(_ => time <= ?) // time <= 21

  /**
   *  A function that merges two sorted streams of integers.
   *  Note: the sorted stream of integers may by recursively constructed using merge.
   *  Takes time linear in the size of the streams (non-trivial to prove due to cascading of lazy calls)
   */
  @invisibleBody
  @usePost
  def forceAndMerge(a: Stream, b: Stream): LList = {
    require {
      val alist = (a.list*)
      val blist = (b.list*)
      (alist != SNil() || b.list.cached) && // if one of the arguments is Nil then the other is evaluated
        (blist != SNil() || a.list.cached) &&
        (alist != SNil() || blist != SNil()) // at least one of the arguments is not Nil
    }
    (a.list, b.list) match {
      case _ => merge(a, b)
    }
  } ensuring {res =>
    val rsize = res.size
    a.size + b.size == rsize && rsize >= 1 &&
<<<<<<< HEAD
    time <= 111 * rsize - 86 // time <= 111 * rsize - 86 // Orb cannot infer this due to issues with CVC4 set solving !
=======
    time <= ? * rsize - 86 // 156 * res.size -  86  // Orb cannot infer this due to issues with CVC4 set solving !
>>>>>>> 53054303
  }

  /**
   * Converts a list of integers to a list of streams of integers
   */
  @inline
  val nilStream: Stream = Stream(lift(SNil()))

  @invisibleBody
  def ListToStreamList(l: List[BigInt]): List[Stream] = {
    l match {
      case Nil() => Nil[Stream]()
      case Cons(x, xs) =>
        Cons[Stream](Stream(lift(SCons(x, nilStream))), ListToStreamList(xs))
    }
  } ensuring { res =>
    fullSize(res) == l.size &&
      res.size == l.size &&
      valid(res) &&
      time <= ? * l.size + ? // time <= 13 * l.size + 3
  }

  /**
   * Takes list of integers and returns a sorted stream of integers.
   * Takes time linear in the size of the  input since it sorts lazily.
   */
  @invisibleBody
  def mergeSort(l: List[BigInt]): Stream = {
    l match {
      case Nil() => Stream(lift(SNil()))
      case _ =>
        constructMergeTree(ListToStreamList(l)) match {
          case Cons(r, Nil()) => r
        }
    }
  } ensuring (res => time <= ? * l.size + ?) // time <= 45 * l.size + 15

  /**
   * A function that accesses the first element of a list using lazy sorting.
   */
<<<<<<< HEAD
 // def firstMin(l: List[BigInt]) : BigInt ={
 //   require(l != Nil[BigInt]())
 //   mergeSort(l).list match {
 //     case SCons(x, rest) => x
 //   }
 // } ensuring (res => time <= ? * l.size + ?)

  /*def kthMin(s: Stream, k: BigInt): BigInt = {
=======
//  def firstMin(l: IList) : BigInt ={
//    require(l != INil())
//    mergeSort(l) match {
//      case SCons(x, rest) => x
//    }
//  } ensuring (res => time <= ? * l.size + ?)
//
  def kthMin(s: Stream, k: BigInt): BigInt = {
>>>>>>> 53054303
    require(k >= 0)
    s.list match {
      case SCons(x, xs) =>
        if (k == 0) x
        else
          kthMin(xs, k - 1)
      case SNil() => BigInt(0)
    }
  } ensuring (_ => time <= ? * (k * s.size) + ?)

  @ignore
  def main(args: Array[String]) {
    //import eagerEval.MergeSort
    import scala.util.Random
    import scala.math.BigInt
    import stats._
    import collection._

    println("Running merge sort test...")
    val length = 3000000
    val maxIndexValue = 100
    val randomList = Random.shuffle((0 until length).toList)
    val l1 = randomList.foldRight(List[BigInt]()){
      case (i, acc) => BigInt(i) :: acc
    }
    val l2 = randomList.foldRight(Nil[BigInt](): List[BigInt]){
      case (i, acc) => Cons(BigInt(i), acc)
    }
    println(s"Created inputs of size (${l1.size},${l2.size}), starting operations...")
    val sort2 = timed{ mergeSort(l2) }{t => println(s"Lazy merge sort completed in ${t/1000.0} sec") }
    //val sort1 = timed{ MergeSort.msort((x: BigInt, y: BigInt) => x <= y)(l1) } {t => println(s"Eager merge sort completed in ${t/1000.0} sec") }
    // sample 10 elements from a space of [0-100]
    val rand = Random
    var totalTime1 = 0L
    var totalTime2 = 0L
    for(i <- 0 until 10) {
      val idx = rand.nextInt(maxIndexValue)
      //val e1 = timed { sort1(idx) } { totalTime1 +=_ }
      //val e2 = timed { kthMin(sort2, idx) }{ totalTime2 += _ }
      //println(s"Element at index $idx - Eager: $e1 Lazy: $e2")
      //assert(e1 == e2)
    }
    println(s"Time-taken to pick first 10 minimum elements - Eager: ${totalTime1/1000.0}s Lazy: ${totalTime2/1000.0}s")
  }
}<|MERGE_RESOLUTION|>--- conflicted
+++ resolved
@@ -128,11 +128,7 @@
   } ensuring {res =>
     val rsize = res.size
     a.size + b.size == rsize && rsize >= 1 &&
-<<<<<<< HEAD
     time <= 111 * rsize - 86 // time <= 111 * rsize - 86 // Orb cannot infer this due to issues with CVC4 set solving !
-=======
-    time <= ? * rsize - 86 // 156 * res.size -  86  // Orb cannot infer this due to issues with CVC4 set solving !
->>>>>>> 53054303
   }
 
   /**
@@ -173,7 +169,6 @@
   /**
    * A function that accesses the first element of a list using lazy sorting.
    */
-<<<<<<< HEAD
  // def firstMin(l: List[BigInt]) : BigInt ={
  //   require(l != Nil[BigInt]())
  //   mergeSort(l).list match {
@@ -181,17 +176,7 @@
  //   }
  // } ensuring (res => time <= ? * l.size + ?)
 
-  /*def kthMin(s: Stream, k: BigInt): BigInt = {
-=======
-//  def firstMin(l: IList) : BigInt ={
-//    require(l != INil())
-//    mergeSort(l) match {
-//      case SCons(x, rest) => x
-//    }
-//  } ensuring (res => time <= ? * l.size + ?)
-//
   def kthMin(s: Stream, k: BigInt): BigInt = {
->>>>>>> 53054303
     require(k >= 0)
     s.list match {
       case SCons(x, xs) =>
