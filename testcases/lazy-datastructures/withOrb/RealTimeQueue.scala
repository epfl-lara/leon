package withOrb

import leon._
import mem._
import higherorder._
import lang._
import annotation._
import collection._
import instrumentation._
import invariant._

/**
 * Requires unrollfactor=2
 */
object RealTimeQueue {

  sealed abstract class Stream[T] {
    @inline
    def isEmpty: Boolean = this == SNil[T]()
    @inline
    def isCons: Boolean = !isEmpty

    def size: BigInt = {
      this match {
        case SNil()      => BigInt(0)
        case c@SCons(_, _) => 1 + (c.tail*).size
      }
    } ensuring (_ >= 0)

    lazy val tail: Stream[T] = {
      require(isCons)
      this match {
        case SCons(x, tailFun) => tailFun()
      }
    }
  }
  // wellfoundedness prop: (tailFun*).rank < this.rank && \forall x. rank >= 0 && tailFun*.satisfies prop
  case class SCons[T](x: T, tailFun: () => Stream[T]) extends Stream[T]
  case class SNil[T]() extends Stream[T]

  def isConcrete[T](l: Stream[T]): Boolean = {
    l match {
      case c@SCons(_, _) =>
        c.tail.cached && isConcrete(c.tail*)
      case _ => true
    }
  }

  @invisibleBody
  @invstate // says that the function doesn't change state
  def rotate[T](f: Stream[T], r: List[T], a: Stream[T]): Stream[T] = {
    require(r.size == f.size + 1 && isConcrete(f))
    (f, r) match {
      case (SNil(), Cons(y, _)) => //in this case 'y' is the only element in 'r'
        SCons[T](y, lift(a)) //  rank: a.rank + 1
      case (c@SCons(x, _), Cons(y, r1)) =>
        val newa = SCons[T](y, lift(a)) // rank : a.rank + 1
        val ftail = c.tail
        val rot = () => rotate(ftail, r1, newa)
        SCons[T](x, rot) // @ rank == f.rank + r.rank + a.rank
    }
  } ensuring (res => res.size == f.size + r.size + a.size && res.isCons && time <= ?) // Orb results: time <= 31

  /**
   * Returns the first element of the stream whose tail is not evaluated.
   */
<<<<<<< HEAD
  //@invisibleBody
=======
  // @invisibleBody
>>>>>>> ecb5d3fa
  def firstUnevaluated[T](l: Stream[T]): Stream[T] = {
    l match {
      case c @ SCons(_, _) =>
        if (c.tail.cached)
          firstUnevaluated(c.tail*)
        else l
      case _           => l
    }
  } ensuring (res => (!res.isEmpty || isConcrete(l)) && //if there are no lazy closures then the stream is concrete
    (res match {
      case c@SCons(_, _) =>
        firstUnevaluated(l) == firstUnevaluated(c.tail) // after evaluating the firstUnevaluated closure in 'l' we can access the next unevaluated closure
      case _ => true
    }))

  case class Queue[T](f: Stream[T], r: List[T], s: Stream[T]) {
    @inline
    def isEmpty = f.isEmpty

    //@inline
    def valid = {
      (firstUnevaluated(f) == firstUnevaluated(s)) &&
        s.size == f.size - r.size //invariant: |s| = |f| - |r|
    }
  }

  @inline
  def createQ[T](f: Stream[T], r: List[T], s: Stream[T]) = {
    s match {
      case c@SCons(_, _) => Queue(f, r, c.tail) // force the schedule once
      case SNil() =>
        val rotres = rotate(f, r, SNil[T]())
        Queue(rotres, Nil(), rotres)
    }
  }

  def empty[T] = {
    val a: Stream[T] = SNil()
    Queue(a, Nil(), a)
  }

  def head[T](q: Queue[T]): T = {
    require(!q.isEmpty && q.valid)
    q.f match {
      case SCons(x, _) => x
    }
  } //ensuring (res => res.valid && time <= ?)

  def enqueue[T](x: T, q: Queue[T]): Queue[T] = {
    require(q.valid)
    createQ(q.f, Cons(x, q.r), q.s)
  } ensuring { res =>
    funeMonotone(q.f, q.s, inState[T], outState[T]) &&
    res.valid && time <= ?
  } // Orb results: time <= 62

  def dequeue[T](q: Queue[T]): Queue[T] = {
    require(!q.isEmpty && q.valid)
    q.f match {
      case c@SCons(x, _) =>
        //createQ(c.tail, q.r, q.s)
    }
  } ensuring{res =>
    funeMonotone(q.f, q.s, inState[T], outState[T]) &&
    res.valid && time <= ?
  } // Orb results: time <= 119

   // Properties of `firstUneval`. We use `fune` as a shorthand for `firstUneval`
  /**
   * st1.subsetOf(st2) ==> fune(l, st2) == fune(fune(l, st1), st2)
   */
  @traceInduct
  def funeCompose[T](l1: Stream[T], st1: Set[Fun[T]], st2: Set[Fun[T]]): Boolean = {
    require(st1.subsetOf(st2))
    // property
    (firstUnevaluated(l1) withState st2) == (firstUnevaluated(firstUnevaluated(l1) withState st1) withState st2)
  } holds

  @invisibleBody
  def funeMonotone[T](l1: Stream[T], l2: Stream[T], st1: Set[Fun[T]], st2: Set[Fun[T]]): Boolean = {
    require((firstUnevaluated(l1) withState st1) == (firstUnevaluated(l2) withState st1) &&
        st1.subsetOf(st2))
     funeCompose(l1, st1, st2) &&  // implies: fune(l1, st2) == fune(fune(l1,st1), st2)
     funeCompose(l2, st1, st2) &&  // implies: fune(l2, st2) == fune(fune(l2,st1), st2)
      (firstUnevaluated(l1) withState st2) == (firstUnevaluated(l2) withState st2) // property
  } holds

  @ignore
  def main(args: Array[String]) {
    //import eagerEval.AmortizedQueue
    import scala.util.Random
    import scala.math.BigInt
    import stats._
    import collection._

    println("Running RTQ test...")
    val ops = 10000000
    val rand = Random
    // initialize to a queue with one element (required to satisfy preconditions of dequeue and front)
    var rtq = empty[BigInt]
    //var amq = AmortizedQueue.Queue(AmortizedQueue.Nil(), AmortizedQueue.Nil())
    var totalTime1 = 0L
    var totalTime2 = 0L
    println(s"Testing amortized emphemeral behavior on $ops operations...")
    for (i <- 0 until ops) {
      if (!rtq.isEmpty) {
        val h1 = head(rtq)
        //val h2 = amq.head
        //assert(h1 == h2, s"Eager head: $h2 Lazy head: $h1")
      }
      rand.nextInt(2) match {
        case x if x == 0 => //enqueue
          //          /if(i%100000 == 0) println("Enqueue..")
          rtq = timed { enqueue(BigInt(i), rtq) } { totalTime1 += _ }
        //amq = timed { amq.enqueue(BigInt(i)) } { totalTime2 += _ }
        case x if x == 1 => //dequeue
          if (!rtq.isEmpty) {
            //if(i%100000 == 0) println("Dequeue..")
            rtq = timed { dequeue(rtq) } { totalTime1 += _ }
            //amq = timed { amq.dequeue } { totalTime2 += _ }
          }
      }
    }
    println(s"Ephemeral Amortized Time - Eager: ${totalTime2 / 1000.0}s Lazy: ${totalTime1 / 1000.0}s") // this should be linear in length for both cases
    // now, test worst-case behavior (in persitent mode if necessary)
    val length = (1 << 22) - 2 // a number of the form: 2^{n-2}
    // reset the queues
    rtq = empty[BigInt]
    //amq = AmortizedQueue.Queue(AmortizedQueue.Nil(), AmortizedQueue.Nil())
    // enqueue length elements
    for (i <- 0 until length) {
      rtq = enqueue(BigInt(0), rtq)
      //amq = amq.enqueue(BigInt(0))
    }
    //println(s"Amortized queue size: ${amq.front.size}, ${amq.rear.size}")
    //dequeue 1 element from both queues
    //timed { amq.dequeue } { t => println(s"Time to dequeue one element from Amortized Queue in the worst case: ${t / 1000.0}s") }
    timed { dequeue(rtq) } { t => println(s"Time to dequeue one element from RTQ in the worst case: ${t / 1000.0}s") }
  }
}<|MERGE_RESOLUTION|>--- conflicted
+++ resolved
@@ -35,8 +35,8 @@
     }
   }
   // wellfoundedness prop: (tailFun*).rank < this.rank && \forall x. rank >= 0 && tailFun*.satisfies prop
-  case class SCons[T](x: T, tailFun: () => Stream[T]) extends Stream[T]
-  case class SNil[T]() extends Stream[T]
+  private case class SCons[T](x: T, tailFun: () => Stream[T]) extends Stream[T]
+  private case class SNil[T]() extends Stream[T]
 
   def isConcrete[T](l: Stream[T]): Boolean = {
     l match {
@@ -64,11 +64,7 @@
   /**
    * Returns the first element of the stream whose tail is not evaluated.
    */
-<<<<<<< HEAD
-  //@invisibleBody
-=======
   // @invisibleBody
->>>>>>> ecb5d3fa
   def firstUnevaluated[T](l: Stream[T]): Stream[T] = {
     l match {
       case c @ SCons(_, _) =>
@@ -129,7 +125,7 @@
     require(!q.isEmpty && q.valid)
     q.f match {
       case c@SCons(x, _) =>
-        //createQ(c.tail, q.r, q.s)
+        createQ(c.tail, q.r, q.s)
     }
   } ensuring{res =>
     funeMonotone(q.f, q.s, inState[T], outState[T]) &&
