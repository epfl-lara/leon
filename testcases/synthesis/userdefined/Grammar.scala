--- conflicted
+++ resolved
@@ -44,11 +44,6 @@
   @tag("1")
   def oneI = 1
 
-<<<<<<< HEAD
-  @production(41)
-  def smaller(b1: BigInt, b2: BigInt) = b1 < b2
-
-=======
   @production(1)
   @tag("plus")
   def plusI(i1: Int, i2: Int) = i1 + i2
@@ -69,7 +64,6 @@
   @production(41)
   def smallerI(i1: Int, i2: Int) = i1 < i2
 
->>>>>>> ef58aa41
   @production(5)
   def and(b1: Boolean, b2: Boolean) = b1 && b2
 
@@ -84,8 +78,6 @@
     out >= b1 && out >= b2 && out >= b3 && (out == b1 || out == b2 || out == b3)
   })
 
-<<<<<<< HEAD
-=======
   def max3Ex(b1: BigInt, b2: BigInt, b3: BigInt) = {
     ???[BigInt]
   } ensuring {
@@ -120,7 +112,6 @@
     }) && res >= b1 && res >= b2 && res >= b3
   }
 
->>>>>>> ef58aa41
   def add1Ex(b: BigInt) = {
     ???[BigInt]
   } ensuring {
